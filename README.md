--- conflicted
+++ resolved
@@ -39,20 +39,16 @@
 
 - Pronto! Seu ambiente está configurado para desenvolvimento.
 
-* OBS.: É possível realizar a execução do servidor django um dos alias
+* OBS1: É possível realizar a execução do servidor django um dos alias
 ```sh
-    make run_local
+    python manage.py makemigrations
+    python manage.py migrate
     make run_docker
 ```
 
 * OBS2: É possível realizar a execução do servidor django via
 ```sh
-<<<<<<< HEAD
-    python manage.py makemigrations
-    python manage.py migrate 
-=======
     python manage.py migrate
->>>>>>> d0826893
     python manage.py createsuperuser
     python manage.py runserver 8080
 ```
