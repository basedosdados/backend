--- conflicted
+++ resolved
@@ -26,11 +26,7 @@
 graphene = "3.2.1"
 django-storages = {extras = ["google"], version = "^1.13.2"}
 google-api-python-client = "^2.83.0"
-<<<<<<< HEAD
-cairosvg = "^2.7.0"
-=======
 django-jazzmin = "^2.6.0"
->>>>>>> 6f207c77
 
 [tool.poetry.dev-dependencies]
 black = "^22.3.0"
