--- conflicted
+++ resolved
@@ -27,12 +27,7 @@
 django-storages = {extras = ["google"], version = "^1.13.2"}
 google-api-python-client = "^2.83.0"
 django-jazzmin = "^2.6.0"
-<<<<<<< HEAD
 martor = "^1.6.26"
-
-=======
-django-extensions = "^3.2.1"
->>>>>>> b0aed862
 
 [tool.poetry.dev-dependencies]
 black = "^22.3.0"
@@ -45,11 +40,8 @@
 
 
 [tool.poetry.group.dev.dependencies]
-<<<<<<< HEAD
 django-extensions = "^3.2.1"
-=======
 pygments = "^2.15.1"
->>>>>>> b0aed862
 
 [tool.poetry.scripts]
 lint = "scripts.lint:main"
