--- conflicted
+++ resolved
@@ -15,33 +15,21 @@
 from django.forms import ModelForm, modelform_factory
 from graphene import (
     Boolean,
-<<<<<<< HEAD
-=======
     Connection,
     Field,
     ID,
     InputField,
     Int,
->>>>>>> d7de7a10
     List,
     Mutation,
     ObjectType,
     relay,
-<<<<<<< HEAD
-    Schema,
-    String,
-    UUID,
-    Connection,
-    Int,
-)
-=======
     Scalar,
     Schema,
     String,
     UUID,
 )
 from graphene.types.utils import yank_fields_from_attrs
->>>>>>> d7de7a10
 from graphene_django import DjangoObjectType
 from graphene_django.converter import convert_django_field
 from graphene_django.forms.mutation import (
