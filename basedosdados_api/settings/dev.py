--- conflicted
+++ resolved
@@ -17,15 +17,13 @@
     return value
 
 
-<<<<<<< HEAD
 CSRF_TRUSTED_ORIGINS = ["http://localhost:3000", "http://localhost:8000"]
-=======
+
 # Static files (CSS, JavaScript, Images)
 # https://docs.djangoproject.com/en/4.0/howto/static-files/
 BASE_DIR = Path(__file__).resolve().parent.parent  # noqa: F405
 STATIC_ROOT = BASE_DIR / "staticfiles"
 
->>>>>>> 81abf8cf
 
 # Database
 # https://docs.djangoproject.com/en/4.0/ref/settings/#databases
