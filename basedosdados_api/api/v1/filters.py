# -*- coding: utf-8 -*-
<<<<<<< HEAD
from basedosdados_api.api.v1.models import Coverage, Column, ObservationLevel
=======
>>>>>>> fb3666d7
from django.contrib import admin

from basedosdados_api.api.v1.models import Column, Coverage


class OrganizationImageFilter(admin.SimpleListFilter):
    title = "has_picture"
    parameter_name = "has_picture"

    def lookups(self, request, model_admin):
        return (
            ("True", "Yes"),
            ("False", "No"),
        )

    def queryset(self, request, queryset):
        if self.value() == "True":
            return queryset.exclude(picture="")
        if self.value() == "False":
            return queryset.filter(picture="")


class TableCoverageFilter(admin.SimpleListFilter):
    title = "Coverage"
    parameter_name = "table_coverage"

    def lookups(self, request, model_admin):
        distinct_values = (
            Coverage.objects.filter(table__id__isnull=False)
            .order_by("area__name")
            .distinct()
            .values("area__name", "area__slug")
        )
        # Create a tuple of tuples with the format (value, label).
        return [(value.get("area__slug"), value.get("area__name")) for value in distinct_values]

    def queryset(self, request, queryset):
        if self.value():
            return queryset.filter(coverages__area__slug=self.value())


class TableObservationFilter(admin.SimpleListFilter):
    title = "Observation Level"
    parameter_name = "table_observation"

    def lookups(self, request, model_admin):
        distinct_values = (
            ObservationLevel.objects.filter(table__id__isnull=False)
            .order_by("entity__name")
            .distinct()
            .values("entity__id", "entity__name")
        )
        # Create a tuple of tuples with the format (value, label).
        return [
            (value.get("entity__id"), value.get("entity__name"))
            for value in distinct_values
        ]

    def queryset(self, request, queryset):
        if self.value():
            return queryset.filter(observation_levels__entity=self.value())


class DirectoryPrimaryKeyAdminFilter(admin.SimpleListFilter):
    title = "directory_primary_key"
    parameter_name = "directory_primary_key"

    def lookups(self, request, model_admin):
        distinct_values = (
            Column.objects.filter(directory_primary_key__id__isnull=False)
            .order_by("directory_primary_key__name")
            .distinct()
            .values(
                "directory_primary_key__name",
            )
        )
        # Create a tuple of tuples with the format (value, label).
        return [(value.get("directory_primary_key__name"),) for value in distinct_values]

    def queryset(self, request, queryset):
        if self.value():
            return queryset.filter(directory_primary_key__name=self.value())<|MERGE_RESOLUTION|>--- conflicted
+++ resolved
@@ -1,11 +1,7 @@
 # -*- coding: utf-8 -*-
-<<<<<<< HEAD
-from basedosdados_api.api.v1.models import Coverage, Column, ObservationLevel
-=======
->>>>>>> fb3666d7
 from django.contrib import admin
 
-from basedosdados_api.api.v1.models import Column, Coverage
+from basedosdados_api.api.v1.models import Column, Coverage, ObservationLevel
 
 
 class OrganizationImageFilter(admin.SimpleListFilter):
@@ -56,10 +52,7 @@
             .values("entity__id", "entity__name")
         )
         # Create a tuple of tuples with the format (value, label).
-        return [
-            (value.get("entity__id"), value.get("entity__name"))
-            for value in distinct_values
-        ]
+        return [(value.get("entity__id"), value.get("entity__name")) for value in distinct_values]
 
     def queryset(self, request, queryset):
         if self.value():
