--- conflicted
+++ resolved
@@ -142,8 +142,6 @@
         table_ids = data.get("table_slugs", [])
         if table_ids:
             data["tables"] = []
-<<<<<<< HEAD
-            # Creating empty commit
             for i in range(len(table_ids)):
                 data["tables"].append(
                     {
@@ -153,8 +151,6 @@
                         "is_closed": data.get("table_is_closed", [])[i],
                     }
                 )
-=======
->>>>>>> ab05ec83
             data["total_tables"] = len(table_ids)
         else:
             data["total_tables"] = 0
