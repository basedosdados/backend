--- conflicted
+++ resolved
@@ -139,30 +139,21 @@
                 )
 
         # tables
-<<<<<<< HEAD
-        # table_ids = data.get("table_slugs", [])
-        # if table_ids:
-        #     data["tables"] = []
-        #     for i in range(len(table_ids)):
-        #         data["tables"].append(
-        #             {
-        #                 "id": data.get("table_ids", [])[i],
-        #                 "name": data.get("table_names", [])[i],
-        #                 "slug": data.get("table_slugs", [])[i],
-        #                 "is_closed": data.get("table_is_closed", [])[i],
-        #             }
-        #         )
-        #     data["total_tables"] = len(table_ids)
-        # else:
-        #     data["total_tables"] = 0
-=======
         table_ids = data.get("table_slugs", [])
         if table_ids:
             data["tables"] = []
+            for i in range(len(table_ids)):
+                data["tables"].append(
+                    {
+                        "id": data.get("table_ids", [])[i],
+                        "name": data.get("table_names", [])[i],
+                        "slug": data.get("table_slugs", [])[i],
+                        "is_closed": data.get("table_is_closed", [])[i],
+                    }
+                )
             data["total_tables"] = len(table_ids)
         else:
             data["total_tables"] = 0
->>>>>>> ab05ec83
 
         # Raw data sources
         raw_data_sources = data.get("raw_data_sources", [])
