# -*- coding: utf-8 -*-
import json
from time import sleep

from django import forms
from django.conf import settings
from django.contrib import admin, messages
from django.core.exceptions import ObjectDoesNotExist
from django.core.management import call_command
from django.shortcuts import get_object_or_404, render

# from django.db import models
from django.utils.html import format_html
from google.cloud import bigquery
from google.oauth2 import service_account
from haystack import connections

# from martor.widgets import AdminMartorWidget
from modeltranslation.admin import TabbedTranslationAdmin, TranslationStackedInline
from ordered_model.admin import OrderedInlineModelAdminMixin, OrderedStackedInline

<<<<<<< HEAD
from basedosdados_api.api.v1.filters import (
    OrganizationImageFilter,
    TableCoverageFilter,
    TableObservationFilter,
)
from basedosdados_api.api.v1.forms import (
    ReorderTablesForm,
    ReorderColumnsForm,
)

=======
from basedosdados_api.api.v1.filters import OrganizationImageFilter, TableCoverageFilter
from basedosdados_api.api.v1.forms import ReorderColumnsForm, ReorderTablesForm
>>>>>>> fb3666d7
from basedosdados_api.api.v1.models import (
    Analysis,
    AnalysisType,
    Area,
    Availability,
    BigQueryType,
    CloudTable,
    Column,
    Coverage,
    Dataset,
    DateTimeRange,
    Dictionary,
    Entity,
    EntityCategory,
    InformationRequest,
    Key,
    Language,
    License,
    ObservationLevel,
    Organization,
    Pipeline,
    QualityCheck,
    RawDataSource,
    Status,
    Table,
    Tag,
    Theme,
    Update,
    UUIDHIddenIdForm,
)


def reorder_tables(modeladmin, request, queryset):
    if queryset.count() != 1:
        messages.error(
            request,
            "You can only reorder tables for one dataset at a time",
        )
        return

    if "do_action" in request.POST:
        form = ReorderTablesForm(request.POST)
        if form.is_valid():
            ordered_slugs = form.cleaned_data["ordered_slugs"].split()
            for dataset in queryset:
                call_command("reorder_tables", dataset.id, *ordered_slugs)

            messages.success(request, "Tables reordered successfully")
            return
    else:
        form = ReorderTablesForm()
    return render(
        request,
        "admin/reorder_tables.html",
        {
            "title": "Reorder tables",
            "form": form,
            "datasets": queryset,
        },
    )


reorder_tables.short_description = "Reorder tables"


def reorder_columns(modeladmin, request, queryset):
    if "do_action" in request.POST:
        form = ReorderColumnsForm(request.POST)
        if form.is_valid():
            for table in queryset:
                if form.cleaned_data["use_database_order"]:
                    cloud_table = CloudTable.objects.get(table=table)
                    credentials_dict = json.loads(settings.GOOGLE_APPLICATION_CREDENTIALS)
                    credentials = service_account.Credentials.from_service_account_info(
                        credentials_dict
                    )
                    client = bigquery.Client(credentials=credentials)
                    query = f"""
                        SELECT column_name
                        FROM {cloud_table.gcp_project_id}.{cloud_table.gcp_dataset_id}.INFORMATION_SCHEMA.COLUMNS
                        WHERE table_name = '{cloud_table.gcp_table_id}'
                    """
                    try:
                        query_job = client.query(query, timeout=90)
                    except Exception as e:
                        messages.error(
                            request,
                            f"Error while querying BigQuery: {e}",
                        )
                        return
                    ordered_slugs = [row.column_name for row in query_job.result()]
                else:
                    if queryset.count() != 1:
                        messages.error(
                            request,
                            "To pass the names manually you must select only one table.",
                        )
                        return
                    ordered_slugs = form.cleaned_data["ordered_columns"].split()
                try:
                    call_command("reorder_columns", table.id, *ordered_slugs)
                    print(f"Columns reordered successfully for {table}")
                    sleep(1)
                except Exception as e:
                    messages.error(
                        request,
                        f"Error while reordering columns: {e}",
                    )
                    return
            messages.success(request, "Columns reordered successfully")
            return
    else:
        form = ReorderColumnsForm()

    return render(
        request,
        "admin/reorder_columns.html",
        {"title": "Reorder columns", "tables": queryset, "form": form},
    )


reorder_columns.short_description = "Reorder columns"


def rebuild_search_index(modeladmin, request, queryset):
    call_command("rebuild_index", interactive=False, batchsize=100, workers=4)
    messages.success(request, "Search index rebuilt successfully")


rebuild_search_index.short_description = "Rebuild search index"


def update_search_index(modeladmin, request, queryset):
    for instance in queryset:
        try:
            search_backend = connections["default"].get_backend()
            search_index = search_backend.get_index("basedosdados_api.api.v1.models.Dataset")
            search_index.update_object(instance, using="default")
            messages.success(request, "Search index updated successfully")
        except ObjectDoesNotExist:
            messages.error(request, f"Search index for {instance} update failed")


update_search_index.short_description = "Update search index"


class TranslateOrderedInline(OrderedStackedInline, TranslationStackedInline):
    pass


# Forms


class TableInlineForm(UUIDHIddenIdForm):
    class Meta(UUIDHIddenIdForm):
        model = Table
        fields = [
            "id",
            "slug",
            "name",
            "description",
            "status",
            "license",
            "partner_organization",
            "pipeline",
            "is_directory",
            "published_by",
            "data_cleaned_by",
            "data_cleaning_description",
            "data_cleaning_code_url",
            "raw_data_url",
            "auxiliary_files_url",
            "architecture_url",
            "source_bucket_name",
            "uncompressed_file_size",
            "compressed_file_size",
            "number_rows",
            "number_columns",
            "is_closed",
        ]
        readonly_fields = [
            "order",
            "move_up_down_links",
        ]


class ColumnInlineForm(UUIDHIddenIdForm):
    class Meta(UUIDHIddenIdForm.Meta):
        model = Column
        fields = [
            "id",
            "name",
            "name_staging",
            "description",
            "bigquery_type",
            "is_closed",
            "status",
            "is_primary_key",
            "table",
        ]
        readonly_fields = [
            "order",
            "move_up_down_links",
        ]


class CoverageInlineForm(UUIDHIddenIdForm):
    class Meta(UUIDHIddenIdForm.Meta):
        model = Coverage
        fields = [
            "id",
            "area",
            "table",
        ]


# Inlines


class ColumnInline(TranslateOrderedInline):
    model = Column
    form = ColumnInlineForm
    extra = 0
    show_change_link = True
    show_full_result_count = True
    autocomplete_fields = [
        "directory_primary_key",
        "observation_level",
    ]
    fields = [
        "order",
        "move_up_down_links",
    ] + ColumnInlineForm.Meta.fields
    readonly_fields = [
        "order",
        "move_up_down_links",
    ]
    ordering = [
        "order",
    ]


class TableInline(TranslateOrderedInline):
    model = Table
    form = TableInlineForm
    extra = 0
    show_change_link = True
    fields = [
        "order",
        "move_up_down_links",
    ] + TableInlineForm.Meta.fields
    readonly_fields = [
        "order",
        "move_up_down_links",
    ]
    ordering = [
        "order",
    ]


class RawDataSourceInline(TranslateOrderedInline):
    model = RawDataSource
    extra = 0
    show_change_link = True
    fields = [
        "order",
        "move_up_down_links",
        "id",
        "name",
        "description",
        "url",
    ]
    readonly_fields = [
        "order",
        "move_up_down_links",
    ]
    ordering = [
        "order",
    ]


class InformationRequestInline(TranslateOrderedInline):
    model = InformationRequest
    extra = 0
    show_change_link = True
    fields = [
        "order",
        "move_up_down_links",
        "id",
        "origin",
        "number",
        "url",
    ]
    readonly_fields = [
        "order",
        "move_up_down_links",
    ]
    ordering = [
        "order",
    ]


class DateTimeRangeInline(admin.StackedInline):
    model = DateTimeRange
    extra = 0
    show_change_link = True


class CoverageTableInline(admin.StackedInline):
    model = Coverage
    form = CoverageInlineForm
    extra = 0
    show_change_link = True
    exclude = [
        "raw_data_source",
        "information_request",
        "column",
        "key",
        "analysis",
    ]
    readonly_fields = [
        "id",
        "area",
        # "table",
    ]
    inlines = [
        DateTimeRangeInline,
    ]
    # template = "admin/edit_inline/custom_coverage_model_inline.html"
    # inlines = [
    #     TableCoverageFilter,
    # ]
    # formfield_overrides = {models.TextField: {"widget": AdminMartorWidget}}


# Model Admins
class AreaAdmin(TabbedTranslationAdmin):
    readonly_fields = [
        "id",
    ]
    list_display = [
        "name",
        "slug",
    ]
    search_fields = [
        "name",
        "slug",
    ]


class OrganizationAdmin(TabbedTranslationAdmin):
    readonly_fields = ["id", "full_slug", "created_at", "updated_at"]
    list_display = ["name", "full_slug", "has_picture"]
    search_fields = ["name", "slug"]
    list_filter = [OrganizationImageFilter, "created_at", "updated_at"]
    autocomplete_fields = [
        "area",
    ]


class ThemeAdmin(TabbedTranslationAdmin):
    readonly_fields = ["id", "created_at", "updated_at"]
    list_display = [
        "name",
        "slug",
    ]
    search_fields = [
        "name",
        "slug",
    ]


class TagAdmin(TabbedTranslationAdmin):
    readonly_fields = ["id", "created_at", "updated_at"]
    list_display = [
        "name",
        "slug",
    ]
    search_fields = [
        "name",
        "slug",
    ]


class DatasetAdmin(OrderedInlineModelAdminMixin, TabbedTranslationAdmin):
    actions = [
        reorder_tables,
        rebuild_search_index,
    ]

    def related_objects(self, obj):
        return format_html(
            "<a class='related-widget-wrapper-link add-related' href='/admin/v1/table/add/?dataset={0}&_to_field=id&_popup=1'>{1} {2}</a>",  # noqa  pylint: disable=line-too-long
            obj.id,
            obj.tables.count(),
            " ".join(["tables" if obj.tables.count() > 1 else "table", "(click to add)"]),
        )

    related_objects.short_description = "Tables"

    # formfield_overrides = {models.TextField: {"widget": AdminMartorWidget}}
    readonly_fields = [
        "id",
        "full_slug",
        "coverage",
        "contains_tables",
        "contains_open_tables",
        "contains_closed_tables",
        "contains_raw_data_sources",
        "contains_information_requests",
        "created_at",
        "updated_at",
        "related_objects",
    ]
    list_display = ["name", "full_slug", "coverage", "organization", "related_objects"]
    search_fields = ["name", "slug", "organization__name"]
    inlines = [
        TableInline,
        RawDataSourceInline,
        InformationRequestInline,
    ]
    filter_horizontal = [
        "tags",
        "themes",
    ]
    list_filter = [
        "organization__name",
    ]


class TableAdmin(OrderedInlineModelAdminMixin, TabbedTranslationAdmin):
    actions = [
        reorder_columns,
    ]

    change_form_template = "admin/table_change_form.html"

    def changeform_view(self, request, object_id=None, form_url="", extra_context=None):
        """Adds custom context to the change form view"""
        extra_context = extra_context or {}
        obj = get_object_or_404(Table, pk=object_id) if object_id else None
        if obj:
            coverages = obj.coverages.all()
            coverages_list = []
            for coverage in coverages:
                cov = {
                    "id": coverage.id,
                    "area": coverage.area.name,
                    "datetime_range": "",
                }
                datetime_range = (
                    coverage.datetime_ranges.first()
                )  # currently, it gets only the first datetime_range
                if datetime_range:
                    cov["datetime_range"] = datetime_range
                coverages_list.append(cov)

            extra_context["table_coverages"] = coverages_list

            extra_context["datetime_ranges"] = [
                coverage.datetime_ranges.all() for coverage in obj.coverages.all()
            ]
<<<<<<< HEAD

            observations = obj.observation_levels.all()
            observations_list = []
            for observation in observations:
                obs = {
                    "id": observation.id,
                    "entity": observation.entity.name,
                    "columns": "",
                }
                columns = [column.name for column in observation.columns.all()]
                if columns:
                    obs["columns"] = ",".join(columns)
                observations_list.append(obs)

            extra_context["table_observations"] = observations_list

        return super().changeform_view(
            request, object_id, form_url, extra_context=extra_context
        )
=======
        return super().changeform_view(request, object_id, form_url, extra_context=extra_context)
>>>>>>> fb3666d7

    def related_columns(self, obj):
        """Adds information of number of columns, with link to add a new column"""
        return format_html(
            "<a href='/admin/v1/column/add/?table={0}'>{1} {2}</a>",
            obj.id,
            obj.columns.count(),
            " ".join(["columns" if obj.columns.count() > 1 else "column", "(click to add)"]),
        )

    related_columns.short_description = "Columns"

    def related_coverages(self, obj):
        qs = DateTimeRange.objects.filter(coverage=obj)
        lines = []
        for datetimerange in qs:
            lines.append(
                '<a href="/admin/api/v1/datetimerange/{0}/change/" target="_blank">Date Time Range</a>',  # noqa  pylint: disable=line-too-long
                datetimerange.pk,
            )
        return format_html(
            '<a href="/admin/api/v1/datetimerange/{}/change/" target="_blank">Date Time Range</a>',  # noqa  pylint: disable=line-too-long
            obj.datetimerange.slug,
        )

    related_coverages.short_description = "Coverages"

    def add_view(self, request, *args, **kwargs):
        parent_model_id = request.GET.get("dataset")
        if parent_model_id:
            # If a parent model ID is provided, add the parent model field to the form
            initial = {"parent_model": parent_model_id}
            self.initial = initial  # noqa
        return super().add_view(request, *args, **kwargs)

    readonly_fields = [
        "id",
        "partitions",
        "created_at",
        "updated_at",
        "related_columns",
    ]
    search_fields = ["name", "dataset__name"]
    inlines = [
        ColumnInline,
    ]
    autocomplete_fields = [
        "dataset",
        "partner_organization",
        "published_by",
        "data_cleaned_by",
    ]
    list_filter = [
        "dataset__organization__name",
        TableCoverageFilter,
        TableObservationFilter,
    ]


class ColumnForm(forms.ModelForm):
    class Meta:
        model = Column
        fields = "__all__"

    def __init__(self, *args, **kwargs):
        super().__init__(*args, **kwargs)
        self.fields["directory_primary_key"].queryset = Column.objects.filter(
            table__is_directory=True
        )


class ColumnAdmin(TabbedTranslationAdmin):
    form = ColumnForm
    readonly_fields = [
        "id",
        "order",
    ]
    list_display = [
        "__str__",
        "table",
    ]
    search_fields = ["name", "table__name"]
    autocomplete_fields = [
        "table",
        "observation_level",
    ]
    list_filter = [
        "table__dataset__organization__name",
    ]
    # formfield_overrides = {models.TextField: {"widget": AdminMartorWidget}}


class ObservationLevelAdmin(admin.ModelAdmin):
    readonly_fields = [
        "id",
    ]
    search_fields = ["name", "entity__name"]
    autocomplete_fields = [
        "entity",
        "table",
        "raw_data_source",
        "information_request",
    ]
    list_filter = [
        "entity__category__name",
    ]
    list_display = [
        "__str__",
        "table",
        "raw_data_source",
        "information_request",
    ]
    # inlines = [
    #     ColumnInline,
    # ]


class RawDataSourceAdmin(TabbedTranslationAdmin):
    readonly_fields = ["id", "created_at", "updated_at"]
    list_display = ["name", "dataset", "created_at", "updated_at"]
    search_fields = ["name", "dataset__name"]
    autocomplete_fields = [
        "dataset",
        "languages",
    ]
    filter_horizontal = [
        "languages",
        "area_ip_address_required",
    ]
    # formfield_overrides = {models.TextField: {"widget": AdminMartorWidget}}


class InformationRequestAdmin(TabbedTranslationAdmin):
    readonly_fields = ["id", "created_at", "updated_at"]
    list_display = ["__str__", "dataset", "created_at", "updated_at"]
    search_fields = ["__str__", "dataset__name"]
    autocomplete_fields = [
        "dataset",
    ]
    # formfield_overrides = {models.TextField: {"widget": AdminMartorWidget}}


class CoverageTypeAdminFilter(admin.SimpleListFilter):
    title = "coverage_type"
    parameter_name = "coverage_type"

    def lookups(self, request, model_admin):
        return (
            ("table", "Table"),
            ("column", "Column"),
            ("raw_data_source", "Raw Data Source"),
            ("information_request", "Information Request"),
            ("key", "Key"),
        )

    def queryset(self, request, queryset):
        if self.value() == "table":
            return queryset.filter(table__isnull=False)
        if self.value() == "column":
            return queryset.filter(column__isnull=False)
        if self.value() == "raw_data_source":
            return queryset.filter(raw_data_source__isnull=False)
        if self.value() == "information_request":
            return queryset.filter(information_request__isnull=False)
        if self.value() == "key":
            return queryset.filter(key__isnull=False)


class DateTimeRangeInline(admin.StackedInline):
    model = DateTimeRange
    extra = 0
    show_change_link = True


class DateTimeRangeAdmin(admin.ModelAdmin):
    readonly_fields = ["id"]
    list_display = ["__str__", "coverage"]
    autocomplete_fields = [
        "coverage",
    ]


class CoverageAdmin(admin.ModelAdmin):
    readonly_fields = ["id"]
    list_display = ["area", "coverage_type", "table"]
    list_filter = [
        CoverageTypeAdminFilter,
    ]
    autocomplete_fields = [
        "table",
        "raw_data_source",
        "information_request",
        "column",
    ]
    search_fields = [
        "table__name",
        "raw_data_source__name",
        "information_request__dataset__name",
        "column__name",
    ]
    inlines = [
        DateTimeRangeInline,
    ]


class EntityCategoryAdmin(TabbedTranslationAdmin):
    readonly_fields = [
        "id",
    ]
    list_display = [
        "name",
        "slug",
    ]
    search_fields = [
        "name",
        "slug",
    ]


class EntityAdmin(TabbedTranslationAdmin):
    readonly_fields = [
        "id",
    ]
    list_display = [
        "name",
        "category",
    ]
    search_fields = ["name", "category__name"]
    list_filter = [
        "category",
    ]
    autocomplete_fields = [
        "category",
    ]


class LanguageAdmin(TabbedTranslationAdmin):
    readonly_fields = [
        "id",
    ]
    list_display = [
        "name",
        "slug",
    ]
    search_fields = [
        "name",
        "slug",
    ]


class UpdateAdmin(admin.ModelAdmin):
    readonly_fields = [
        "id",
    ]
    list_display = [
        "__str__",
    ]
    search_fields = [
        "entity",
        "table",
        "raw_data_source",
        "information_request",
        "column",
    ]
    autocomplete_fields = [
        "entity",
        "table",
        "raw_data_source",
        "information_request",
    ]


class LicenseAdmin(TabbedTranslationAdmin):
    readonly_fields = [
        "id",
    ]
    list_display = [
        "name",
        "slug",
    ]
    search_fields = [
        "name",
        "slug",
    ]


class AvailabilityAdmin(TabbedTranslationAdmin):
    readonly_fields = [
        "id",
    ]
    list_display = [
        "name",
        "slug",
    ]
    search_fields = [
        "name",
        "slug",
    ]


class CloudTableAdmin(admin.ModelAdmin):
    readonly_fields = [
        "id",
    ]
    list_display = [
        "__str__",
    ]
    search_fields = [
        "gcp_project_id",
        "gcp_dataset_id",
        "gcp_table_id",
    ]
    autocomplete_fields = ["table", "columns"]
    filter_horizontal = [
        "columns",
    ]


class StatusAdmin(TabbedTranslationAdmin):
    readonly_fields = [
        "id",
    ]
    list_display = [
        "name",
        "slug",
    ]
    search_fields = [
        "name",
        "slug",
    ]


class AnalysisTypeAdmin(TabbedTranslationAdmin):
    readonly_fields = [
        "id",
    ]
    list_display = [
        "name",
        "slug",
    ]
    search_fields = [
        "name",
        "slug",
    ]


class AnalysisAdmin(TabbedTranslationAdmin):
    readonly_fields = [
        "id",
    ]
    list_display = [
        "name",
        "analysis_type",
    ]
    search_fields = [
        "name",
        "description",
    ]
    autocomplete_fields = ["analysis_type", "datasets", "themes", "tags"]
    filter_horizontal = ["datasets", "themes", "tags"]


class KeyAdmin(admin.ModelAdmin):
    readonly_fields = [
        "id",
    ]
    list_display = [
        "name",
        "value",
    ]
    search_fields = [
        "name",
        "value",
    ]


class QualityCheckAdmin(TabbedTranslationAdmin):
    readonly_fields = [
        "id",
    ]
    list_display = [
        "name",
        "analysis",
        "dataset",
        "passed",
    ]
    search_fields = [
        "name",
        "description",
    ]
    autocomplete_fields = [
        "analysis",
        "dataset",
        "table",
        "column",
        "key",
        "raw_data_source",
        "information_request",
    ]


admin.site.register(Analysis, AnalysisAdmin)
admin.site.register(AnalysisType, AnalysisTypeAdmin)
admin.site.register(Area, AreaAdmin)
admin.site.register(Availability, AvailabilityAdmin)
admin.site.register(BigQueryType)
admin.site.register(CloudTable, CloudTableAdmin)
admin.site.register(Column, ColumnAdmin)
admin.site.register(Coverage, CoverageAdmin)
admin.site.register(Dataset, DatasetAdmin)
admin.site.register(DateTimeRange, DateTimeRangeAdmin)
admin.site.register(Dictionary)
admin.site.register(Entity, EntityAdmin)
admin.site.register(EntityCategory, EntityCategoryAdmin)
admin.site.register(InformationRequest, InformationRequestAdmin)
admin.site.register(Key, KeyAdmin)
admin.site.register(Language, LanguageAdmin)
admin.site.register(License, LicenseAdmin)
admin.site.register(ObservationLevel, ObservationLevelAdmin)
admin.site.register(Organization, OrganizationAdmin)
admin.site.register(Pipeline)
admin.site.register(RawDataSource, RawDataSourceAdmin)
admin.site.register(Status, StatusAdmin)
admin.site.register(Table, TableAdmin)
admin.site.register(Tag, TagAdmin)
admin.site.register(Theme, ThemeAdmin)
admin.site.register(Update, UpdateAdmin)
admin.site.register(QualityCheck, QualityCheckAdmin)<|MERGE_RESOLUTION|>--- conflicted
+++ resolved
@@ -19,21 +19,12 @@
 from modeltranslation.admin import TabbedTranslationAdmin, TranslationStackedInline
 from ordered_model.admin import OrderedInlineModelAdminMixin, OrderedStackedInline
 
-<<<<<<< HEAD
 from basedosdados_api.api.v1.filters import (
     OrganizationImageFilter,
     TableCoverageFilter,
     TableObservationFilter,
 )
-from basedosdados_api.api.v1.forms import (
-    ReorderTablesForm,
-    ReorderColumnsForm,
-)
-
-=======
-from basedosdados_api.api.v1.filters import OrganizationImageFilter, TableCoverageFilter
 from basedosdados_api.api.v1.forms import ReorderColumnsForm, ReorderTablesForm
->>>>>>> fb3666d7
 from basedosdados_api.api.v1.models import (
     Analysis,
     AnalysisType,
@@ -496,7 +487,6 @@
             extra_context["datetime_ranges"] = [
                 coverage.datetime_ranges.all() for coverage in obj.coverages.all()
             ]
-<<<<<<< HEAD
 
             observations = obj.observation_levels.all()
             observations_list = []
@@ -513,12 +503,7 @@
 
             extra_context["table_observations"] = observations_list
 
-        return super().changeform_view(
-            request, object_id, form_url, extra_context=extra_context
-        )
-=======
         return super().changeform_view(request, object_id, form_url, extra_context=extra_context)
->>>>>>> fb3666d7
 
     def related_columns(self, obj):
         """Adds information of number of columns, with link to add a new column"""
