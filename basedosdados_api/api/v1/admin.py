# -*- coding: utf-8 -*-
from django.contrib import admin
from django.utils.html import format_html
from modeltranslation.admin import (
    TabbedTranslationAdmin,
    TranslationStackedInline,
)

from basedosdados_api.api.v1.models import (
    Organization,
    Dataset,
    Table,
    InformationRequest,
    RawDataSource,
    BigQueryType,
    Column,
    CloudTable,
    Area,
    Theme,
    Tag,
    Coverage,
    Status,
    Update,
    Availability,
    License,
    Language,
    ObservationLevel,
    Entity,
    EntityCategory,
    Dictionary,
    Pipeline,
    AnalysisType,
    DateTimeRange,
    Key,
    UUIDHIddenIdForm,
)


# Forms


class TableInlineForm(UUIDHIddenIdForm):
    class Meta(UUIDHIddenIdForm):
        model = Table
        fields = [
            "id",
            "slug",
            "name",
            "description",
            "status",
            "license",
            "partner_organization",
            "pipeline",
            "is_directory",
            "published_by",
            "data_cleaned_by",
            "data_cleaning_description",
            "data_cleaning_code_url",
            "raw_data_url",
            "auxiliary_files_url",
            "architecture_url",
            "source_bucket_name",
            "uncompressed_file_size",
            "compressed_file_size",
            "number_rows",
            "number_columns",
            "is_closed",
        ]


class ColumnInlineForm(UUIDHIddenIdForm):
    class Meta(UUIDHIddenIdForm.Meta):
        model = Column
        fields = [
            "id",
            "name",
            "description",
            "bigquery_type",
            "is_closed",
            "table",
        ]


# Inlines


class ColumnInline(TranslationStackedInline):
    model = Column
    form = ColumnInlineForm
    extra = 0
    show_change_link = True
    show_full_result_count = True
    autocomplete_fields = [
        "directory_primary_key",
        "observation_level",
    ]


class TableInline(TranslationStackedInline):
    model = Table
    form = TableInlineForm
    extra = 0
    show_change_link = True


# Filters


class OrganizationImageFilter(admin.SimpleListFilter):
    title = "has_picture"
    parameter_name = "has_picture"

    def lookups(self, request, model_admin):
        return (
            ("True", "Yes"),
            ("False", "No"),
        )

    def queryset(self, request, queryset):
        if self.value() == "True":
            return queryset.exclude(picture="")
        if self.value() == "False":
            return queryset.filter(picture="")


# Model Admins
class AreaAdmin(TabbedTranslationAdmin):
    readonly_fields = [
        "id",
    ]
    list_display = [
        "name",
        "slug",
    ]
    search_fields = [
        "name",
        "slug",
    ]


class OrganizationAdmin(TabbedTranslationAdmin):
    readonly_fields = ["id", "full_slug", "created_at", "updated_at"]
    list_display = ["name", "full_slug", "has_picture"]
    search_fields = ["name", "slug"]
    list_filter = [OrganizationImageFilter, "created_at", "updated_at"]
    autocomplete_fields = [
        "area",
    ]


class ThemeAdmin(TabbedTranslationAdmin):
    readonly_fields = ["id", "created_at", "updated_at"]
    list_display = [
        "name",
        "slug",
    ]
    search_fields = [
        "name",
        "slug",
    ]


class TagAdmin(TabbedTranslationAdmin):
    readonly_fields = ["id", "created_at", "updated_at"]
    list_display = [
        "name",
        "slug",
    ]
    search_fields = [
        "name",
        "slug",
    ]


class DatasetAdmin(TabbedTranslationAdmin):
    # http: // localhost: 8001 / admin / v1 / organization / add /?_to_field = id & _popup = 1
    def related_objects(self, obj):
        return format_html(
            "<a href='/admin/v1/table/add/?dataset={0}'>{1} {2}</a>",
            obj.id,
            obj.tables.count(),
            "tables" if obj.tables.count() > 1 else "table (click to add)",
        )
    related_objects.short_description = "Tables"
    readonly_fields = ["id", "full_slug", "created_at", "updated_at", "related_objects"]
    list_display = ["name", "full_slug", "organization", "related_objects"]
    search_fields = ["name", "slug", "organization__name"]
<<<<<<< HEAD
    inlines = [TableInline, ]
    filter_horizontal = ["tags", "themes", ]
    list_filter = ["organization__name", ]
=======
    inlines = [
        TableInline,
    ]
    filter_horizontal = [
        "tags",
        "themes",
    ]
>>>>>>> 4c25a0c0


class TableAdmin(TabbedTranslationAdmin):
    def add_view(self, request, *args, **kwargs):
        parent_model_id = request.GET.get("dataset")
        if parent_model_id:
            # If a parent model ID is provided, add the parent model field to the form
            fields = self.get_related_fields
            initial = {'parent_model': parent_model_id}
            self.initial = initial
        return super().add_view(request, *args, **kwargs)

    def get_related_fields(self, request, obj=None):
        fields = self.model._meta.fields
        parent_model_id = request.GET.get("dataset")
        if parent_model_id:
            parent_model = Dataset.objects.get(id=parent_model_id)
            fields += parent_model._meta.fields
        return fields

    readonly_fields = ["id", "created_at", "updated_at"]
    search_fields = ["name", "dataset__name"]
    inlines = [
        ColumnInline,
    ]
    autocomplete_fields = [
        "dataset",
        "partner_organization",
        "published_by",
        "data_cleaned_by",
    ]


class ColumnAdmin(TabbedTranslationAdmin):
    readonly_fields = [
        "id",
    ]
    list_display = [
        "__str__",
        "table",
    ]
    search_fields = ["name", "table__name"]
    autocomplete_fields = ["table", "observation_level", "directory_primary_key"]


class ObservationLevelAdmin(admin.ModelAdmin):
    readonly_fields = [
        "id",
    ]
    search_fields = ["name", "entity__name"]
    autocomplete_fields = [
        "entity",
        "table",
        "raw_data_source",
        "information_request",
    ]
    list_filter = [
        "entity__category__name",
    ]
    list_display = [
        "__str__",
        "table",
        "raw_data_source",
        "information_request",
    ]
    inlines = [
        ColumnInline,
    ]


class RawDataSourceAdmin(admin.ModelAdmin):
    readonly_fields = ["id", "created_at", "updated_at"]
    list_display = ["name", "dataset", "created_at", "updated_at"]
    search_fields = ["name", "dataset__name"]
    autocomplete_fields = [
        "dataset",
        "languages",
    ]
    filter_horizontal = [
        "languages",
        "area_ip_address_required",
    ]


class InformationRequestAdmin(TabbedTranslationAdmin):
    readonly_fields = ["id", "created_at", "updated_at"]
    list_display = ["__str__", "dataset", "created_at", "updated_at"]
    search_fields = ["__str__", "dataset__name"]
    autocomplete_fields = [
        "dataset",
    ]


class CoverageTypeAdminFilter(admin.SimpleListFilter):
    title = "coverage_type"
    parameter_name = "coverage_type"

    def lookups(self, request, model_admin):
        return (
            ("table", "Table"),
            ("column", "Column"),
            ("raw_data_source", "Raw Data Source"),
            ("information_request", "Information Request"),
            ("key", "Key"),
        )

    def queryset(self, request, queryset):
        if self.value() == "table":
            return queryset.filter(table__isnull=False)
        if self.value() == "column":
            return queryset.filter(column__isnull=False)
        if self.value() == "raw_data_source":
            return queryset.filter(raw_data_source__isnull=False)
        if self.value() == "information_request":
            return queryset.filter(information_request__isnull=False)
        if self.value() == "key":
            return queryset.filter(key__isnull=False)


class DateTimeRangeInline(admin.StackedInline):
    model = DateTimeRange
    extra = 0
    show_change_link = True


class DateTimeRangeAdmin(admin.ModelAdmin):
    readonly_fields = ["id"]
    list_display = ["__str__", "coverage"]
    autocomplete_fields = [
        "coverage",
    ]


class CoverageAdmin(admin.ModelAdmin):
    readonly_fields = ["id"]
    list_display = ["area", "coverage_type", "table"]
    list_filter = [
        CoverageTypeAdminFilter,
    ]
    autocomplete_fields = [
        "table",
        "raw_data_source",
        "information_request",
        "column",
    ]
    search_fields = [
        "table__name",
        "raw_data_source__name",
        "information_request__dataset__name",
        "column__name",
    ]
    inlines = [
        DateTimeRangeInline,
    ]


class EntityCategoryAdmin(TabbedTranslationAdmin):
    readonly_fields = [
        "id",
    ]
    list_display = [
        "name",
        "slug",
    ]
    search_fields = [
        "name",
        "slug",
    ]


class EntityAdmin(TabbedTranslationAdmin):
    readonly_fields = [
        "id",
    ]
    list_display = [
        "name",
        "category",
    ]
    search_fields = ["name", "category__name"]
    list_filter = [
        "category",
    ]
    autocomplete_fields = [
        "category",
    ]


class LanguageAdmin(TabbedTranslationAdmin):
    readonly_fields = [
        "id",
    ]
    list_display = [
        "name",
        "slug",
    ]
    search_fields = [
        "name",
        "slug",
    ]


class UpdateAdmin(admin.ModelAdmin):
    readonly_fields = [
        "id",
    ]
    list_display = [
        "__str__",
    ]
    search_fields = [
        "entity",
        "table",
        "raw_data_source",
        "information_request",
        "column",
    ]
    autocomplete_fields = [
        "entity",
        "table",
        "raw_data_source",
        "information_request",
    ]


class LicenseAdmin(TabbedTranslationAdmin):
    readonly_fields = [
        "id",
    ]
    list_display = [
        "name",
        "slug",
    ]
    search_fields = [
        "name",
        "slug",
    ]


class AvailabilityAdmin(TabbedTranslationAdmin):
    readonly_fields = [
        "id",
    ]
    list_display = [
        "name",
        "slug",
    ]
    search_fields = [
        "name",
        "slug",
    ]


class CloudTableAdmin(admin.ModelAdmin):
    readonly_fields = [
        "id",
    ]
    list_display = [
        "__str__",
    ]
    search_fields = [
        "table",
        "gcp_project_id",
        "gcp_dataset_id",
        "gcp_table_id",
    ]
    autocomplete_fields = ["table", "columns"]
    filter_horizontal = [
        "columns",
    ]


class StatusAdmin(TabbedTranslationAdmin):
    readonly_fields = [
        "id",
    ]
    list_display = [
        "name",
        "slug",
    ]
    search_fields = [
        "name",
        "slug",
    ]


admin.site.register(AnalysisType)
admin.site.register(Area, AreaAdmin)
admin.site.register(Availability, AvailabilityAdmin)
admin.site.register(BigQueryType)
admin.site.register(CloudTable, CloudTableAdmin)
admin.site.register(Column, ColumnAdmin)
admin.site.register(Coverage, CoverageAdmin)
admin.site.register(Dataset, DatasetAdmin)
admin.site.register(DateTimeRange, DateTimeRangeAdmin)
admin.site.register(Dictionary)
admin.site.register(Entity, EntityAdmin)
admin.site.register(EntityCategory, EntityCategoryAdmin)
admin.site.register(InformationRequest, InformationRequestAdmin)
admin.site.register(Key)
admin.site.register(Language, LanguageAdmin)
admin.site.register(License, LicenseAdmin)
admin.site.register(ObservationLevel, ObservationLevelAdmin)
admin.site.register(Organization, OrganizationAdmin)
admin.site.register(Pipeline)
admin.site.register(RawDataSource, RawDataSourceAdmin)
admin.site.register(Status, StatusAdmin)
admin.site.register(Table, TableAdmin)
admin.site.register(Tag, TagAdmin)
admin.site.register(Theme, ThemeAdmin)
admin.site.register(Update, UpdateAdmin)<|MERGE_RESOLUTION|>--- conflicted
+++ resolved
@@ -105,7 +105,6 @@
 
 # Filters
 
-
 class OrganizationImageFilter(admin.SimpleListFilter):
     title = "has_picture"
     parameter_name = "has_picture"
@@ -185,19 +184,9 @@
     readonly_fields = ["id", "full_slug", "created_at", "updated_at", "related_objects"]
     list_display = ["name", "full_slug", "organization", "related_objects"]
     search_fields = ["name", "slug", "organization__name"]
-<<<<<<< HEAD
     inlines = [TableInline, ]
     filter_horizontal = ["tags", "themes", ]
     list_filter = ["organization__name", ]
-=======
-    inlines = [
-        TableInline,
-    ]
-    filter_horizontal = [
-        "tags",
-        "themes",
-    ]
->>>>>>> 4c25a0c0
 
 
 class TableAdmin(TabbedTranslationAdmin):
