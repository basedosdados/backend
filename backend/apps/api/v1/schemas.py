# -*- coding: utf-8 -*-
from typing import Dict, List, Optional

from pydantic import BaseModel


class Organization(BaseModel):
    id: str
    slug: str
    name_pt: str
    name_en: str
    name_es: str
    picture: Optional[str]


class Theme(BaseModel):
    slug: str
    name_pt: str
    name_en: str
    name_es: str


class Tag(BaseModel):
    slug: str
    name_pt: str
    name_en: str
    name_es: str


class Entity(BaseModel):
    keyword: str
    slug: str
    name_pt: str
    name_en: str
    name_es: str


class MeasurementUnit(BaseModel):
    slug: str
    name_pt: str
    name_en: str
    name_es: str


class RawDataSource(BaseModel):
    id: str


class SpatialCoverage(BaseModel):
    slug: str
    name_pt: str
    name_en: str
    name_es: str


class TemporalCoverage(BaseModel):
    start_date: str
    end_date: str


class Dataset(BaseModel):
    id: str
    name: str
    slug: str
    #
    updated_at: str
    #
    n_tables: int
    first_table_id: str
    first_open_table_id: Optional[str]
    first_closed_table_id: Optional[str]
    #
    n_raw_data_sources: int
    first_raw_data_source_id: str
    #
    n_information_requests: int
    first_information_request_id: str
    #
    is_closed: bool
    contains_tables: bool
    contains_open_data: bool
    contains_closed_data: bool
    #
<<<<<<< HEAD
    contains_data_api_endpoint_tables: bool
=======
    contains_direct_download_free: bool
    contains_direct_download_paid: bool
    contains_temporalcoverage_free: bool
    contains_temporalcoverage_paid: bool
>>>>>>> 5a315b1a
    #
    themes: List[Theme]
    organization: List[Organization]
    temporal_coverage: List[str]
    spatial_coverage: List[SpatialCoverage]
    tags: List[Tag]
    entities: List[Entity]


class Facet(BaseModel):
    key: str
    name: str
    count: int


class Response(BaseModel):
    count: int
    results: List[Dataset] = []
    aggregations: Dict[str, list[Facet]] = {}<|MERGE_RESOLUTION|>--- conflicted
+++ resolved
@@ -81,14 +81,12 @@
     contains_open_data: bool
     contains_closed_data: bool
     #
-<<<<<<< HEAD
-    contains_data_api_endpoint_tables: bool
-=======
     contains_direct_download_free: bool
     contains_direct_download_paid: bool
     contains_temporalcoverage_free: bool
     contains_temporalcoverage_paid: bool
->>>>>>> 5a315b1a
+    #
+    contains_data_api_endpoint_tables: bool
     #
     themes: List[Theme]
     organization: List[Organization]
