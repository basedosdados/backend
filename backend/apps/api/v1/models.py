--- conflicted
+++ resolved
@@ -671,12 +671,9 @@
     def contains_closed_data(self):
         """Returns true if there are tables or columns with closed coverages,
         or if the uncompressed file size is above 1 GB"""
-<<<<<<< HEAD
-=======
 
         cached_tables = self.get_tables
 
->>>>>>> 5a315b1a
         for table in (
             cached_tables.exclude(status__slug__in=["under_review", "excluded"])
             .exclude(slug__in=["dicionario", "dictionary"])
@@ -874,18 +871,9 @@
 
         updates = [
             u.last_updated_at
-<<<<<<< HEAD
-            for u in (
-                self.tables
-                .exclude(status__slug__in=["under_review", "excluded"])
-                .exclude(slug__in=["dicionario", "dictionary"])
-                .all()
-            )
-=======
             for u in cached_tables.exclude(
                 status__slug__in=["under_review", "excluded"]).exclude(
                     slug__in=["dicionario", "dictionary"]).all()
->>>>>>> 5a315b1a
             if u.last_updated_at
         ]  # fmt: skip
         return max(updates) if updates else None
@@ -895,20 +883,10 @@
         cached_get_raw_data_sources = self.get_raw_data_sources
 
         polls = [
-<<<<<<< HEAD
-            u.last_polled_at
-            for u in (
-                self.raw_data_sources
-                .exclude(status__slug__in=["under_review", "excluded"])
-                .all()
-            )
-            if u.last_polled_at
-=======
             u.get("last_polled_at")
             for u in cached_get_raw_data_sources.exclude(
                 status__slug__in=["under_review", "excluded"]).all().values("last_polled_at")
             if u.get("last_polled_at")
->>>>>>> 5a315b1a
         ]  # fmt: skip
         return max(polls) if polls else None
 
@@ -918,16 +896,8 @@
 
         updates = [
             u.last_updated_at
-<<<<<<< HEAD
-            for u in (
-                self.raw_data_sources
-                .exclude(status__slug__in=["under_review", "excluded"])
-                .all()
-            )
-=======
             for u in cached_get_raw_data_sources.exclude(
                 status__slug__in=["under_review", "excluded"]).all()
->>>>>>> 5a315b1a
             if u.last_updated_at
         ]  # fmt: skip
         return max(updates) if updates else None
@@ -1091,15 +1061,8 @@
     )
     is_deprecated = models.BooleanField(
         default=False,
-<<<<<<< HEAD
-        help_text=(
-            "We stopped maintaining this table for some reason. "
-            "Examples: raw data deprecated, new version elsewhere, etc."
-        ),
-=======
         help_text="We stopped maintaining this table for some reason. "
         "Examples: raw data deprecated, new version elsewhere, etc.",
->>>>>>> 5a315b1a
     )
     license = models.ForeignKey(
         "License",
