# -*- coding: utf-8 -*-
import logging
from collections import defaultdict
from dataclasses import dataclass
from datetime import datetime
from math import log10
from uuid import uuid4

from django.core.exceptions import ValidationError
from django.db import models
from ordered_model.models import OrderedModel

from backend.apps.account.models import Account
from backend.custom.model import BaseModel
from backend.custom.storage import OverwriteStorage, upload_to, validate_image
from backend.custom.utils import check_kebab_case, check_snake_case

<<<<<<< HEAD
logger = logging.getLogger('django.request')
=======
logger = logging.getLogger("django.request")

>>>>>>> 01769843

class Area(BaseModel):
    """Area model"""

    id = models.UUIDField(primary_key=True, default=uuid4)
    slug = models.SlugField(unique=True)
    name = models.CharField(max_length=255, blank=False, null=False)
    administrative_level = models.IntegerField(
        null=True,
        blank=True,
        choices=[
            (0, "0"),
            (1, "1"),
            (2, "2"),
            (3, "3"),
            (4, "4"),
            (5, "5"),
        ],
    )
    entity = models.ForeignKey(
        "Entity",
        on_delete=models.SET_NULL,
        null=True,
        blank=True,
        related_name="areas",
        limit_choices_to={"category__slug": "spatial"},
    )
    parent = models.ForeignKey(
        "Area",
        on_delete=models.SET_NULL,
        null=True,
        blank=True,
        related_name="children",
    )

    graphql_nested_filter_fields_whitelist = ["id"]

    def __str__(self):
        return f"{str(self.name)} ({str(self.slug)})"

    class Meta:
        """Meta definition for Area."""

        db_table = "area"
        verbose_name = "Area"
        verbose_name_plural = "Areas"
        ordering = ["name"]

    def clean(self):
        """Validate the model fields."""
        errors = {}
        if self.administrative_level is not None and self.administrative_level not in [0, 1, 2, 3]:
            errors["administrative_level"] = "Administrative level must be 0, 1, 2, or 3"

        if self.entity and self.entity.category.slug != "spatial":
            errors["entity"] = 'Entity must have category "spatial"'

        if self.parent and self.parent.slug != "world":
            if self.administrative_level is None:
                errors[
                    "administrative_level"
                ] = "Administrative level is required when parent is set"
            elif self.parent.administrative_level is None:
                errors["parent"] = "Parent must have an administrative level"
            elif self.parent.administrative_level != self.administrative_level - 1:
                errors["parent"] = "Parent must have administrative level exactly one level above"

        if errors:
            raise ValidationError(errors)
        return super().clean()


class Coverage(BaseModel):
    """
    Coverage model
    Spatial and temporal coverage of a table, raw data source, information request, column or key
    """

    id = models.UUIDField(primary_key=True, default=uuid4)
    table = models.ForeignKey(
        "Table",
        blank=True,
        null=True,
        on_delete=models.CASCADE,
        related_name="coverages",
    )
    raw_data_source = models.ForeignKey(
        "RawDataSource",
        blank=True,
        null=True,
        on_delete=models.CASCADE,
        related_name="coverages",
    )
    information_request = models.ForeignKey(
        "InformationRequest",
        blank=True,
        null=True,
        on_delete=models.CASCADE,
        related_name="coverages",
    )
    column = models.ForeignKey(
        "Column",
        blank=True,
        null=True,
        on_delete=models.CASCADE,
        related_name="coverages",
    )
    column_original_name = models.ForeignKey(
        "ColumnOriginalName",
        blank=True,
        null=True,
        on_delete=models.CASCADE,
        related_name="coverages",
    )
    key = models.ForeignKey(
        "Key",
        blank=True,
        null=True,
        on_delete=models.CASCADE,
        related_name="coverages",
    )
    analysis = models.ForeignKey(
        "Analysis",
        blank=True,
        null=True,
        on_delete=models.CASCADE,
        related_name="coverages",
    )
    area = models.ForeignKey(
        "Area",
        blank=True,
        null=True,
        on_delete=models.SET_NULL,
        related_name="coverages",
    )
    is_closed = models.BooleanField("Is Closed", default=False)

    graphql_nested_filter_fields_whitelist = ["id"]

    class Meta:
        """Meta definition for Coverage."""

        db_table = "coverage"
        verbose_name = "Coverage"
        verbose_name_plural = "Coverages"
        ordering = ["id"]

    def __str__(self):
        if self.coverage_type() == "table":
            return f"Table: {self.table} - {self.area}"
        if self.coverage_type() == "column":
            return f"Column: {self.column} - {self.area}"
        if self.coverage_type() == "column_original_name":
            return f"Column: {self.column} - {self.area}"
        if self.coverage_type() == "raw_data_source":
            return f"Raw data source: {self.raw_data_source} - {self.area}"
        if self.coverage_type() == "information_request":
            return f"Information request: {self.information_request} - {self.area}"
        if self.coverage_type() == "key":
            return f"Key: {self.key} - {self.area}"
        if self.coverage_type() == "analysis":
            return f"Analysis: {self.analysis} - {self.area}"
        return str(self.id)

    def coverage_type(self):
        """
        Return the type of coverage. Must be table, raw_data_source,
        information_request, column or key
        """
        if self.table:
            return "table"
        if self.column:
            return "column"
        if self.column_original_name:
            return "column_original_name"
        if self.raw_data_source:
            return "raw_data_source"
        if self.information_request:
            return "information_request"
        if self.key:
            return "key"
        if self.analysis:
            return "analysis"
        return ""

    coverage_type.short_description = "Coverage Type"

    def get_similarity_of_area(self, other: "Coverage"):
        if not self.area:
            return 0
        if not other.area:
            return 0
        if self.area.name.startswith(other.area.name):
            return 1
        if other.area.name.startswith(self.area.name):
            return 1
        return 0

    def get_similarity_of_datetime(self, other: "Coverage"):
        for dt_self in self.datetime_ranges.all():
            for dt_other in other.datetime_ranges.all():
                if dt_self.get_similarity_of_datetime(dt_other):
                    return 1
        return 0

    def clean(self) -> None:
        """
        Assert that only one of "table", "raw_data_source",
        "information_request", "column" or "key" is set
        """
        count = 0
        if self.table:
            count += 1
        if self.column:
            count += 1
        if self.column_original_name:
            count += 1
        if self.raw_data_source:
            count += 1
        if self.information_request:
            count += 1
        if self.key:
            count += 1
        if self.analysis:
            count += 1
        if count != 1:
            raise ValidationError(
                "One and only one of 'table', 'raw_data_source', "
                "'information_request', 'column', 'key', 'analysis' must be set."
            )


class License(BaseModel):
    """License model"""

    id = models.UUIDField(primary_key=True, default=uuid4)
    slug = models.SlugField(unique=True)
    name = models.CharField(max_length=255)
    url = models.URLField()

    graphql_nested_filter_fields_whitelist = ["id"]

    def __str__(self):
        return str(self.slug)

    class Meta:
        """Meta definition for License."""

        db_table = "license"
        verbose_name = "License"
        verbose_name_plural = "Licenses"
        ordering = ["slug"]


class Key(BaseModel):
    """
    Key model
    Sets a name and a value of a dictionary key
    """

    id = models.UUIDField(primary_key=True, default=uuid4)
    dictionary = models.ForeignKey("Dictionary", on_delete=models.CASCADE, related_name="keys")
    name = models.CharField(max_length=255)
    value = models.CharField(max_length=255)

    graphql_nested_filter_fields_whitelist = ["id"]

    def __str__(self):
        return str(self.name)

    class Meta:
        """Meta definition for Key."""

        db_table = "keys"
        verbose_name = "Key"
        verbose_name_plural = "Keys"
        ordering = ["name"]


class Pipeline(BaseModel):
    """Pipeline model"""

    id = models.UUIDField(primary_key=True, default=uuid4)
    github_url = models.URLField()

    graphql_nested_filter_fields_whitelist = ["id"]

    def __str__(self):
        return str(self.github_url)

    class Meta:
        """Meta definition for Pipeline."""

        db_table = "pipeline"
        verbose_name = "Pipeline"
        verbose_name_plural = "Pipelines"
        ordering = ["github_url"]


class Analysis(BaseModel):
    """Analysis model"""

    id = models.UUIDField(primary_key=True, default=uuid4)
    name = models.CharField(null=True, blank=True, max_length=255)
    description = models.TextField(null=True, blank=True)
    analysis_type = models.ForeignKey(
        "AnalysisType",
        on_delete=models.SET_NULL,
        null=True,
        related_name="analyses",
    )
    datasets = models.ManyToManyField(
        "Dataset",
        related_name="analyses",
        help_text="Datasets used in the analysis",
    )
    themes = models.ManyToManyField(
        "Theme",
        related_name="analyses",
        help_text="Themes are used to group analyses by topic",
    )
    tags = models.ManyToManyField(
        "Tag",
        related_name="analyses",
        blank=True,
        help_text="Tags are used to group analyses by topic",
    )
    authors = models.ManyToManyField(
        Account,
        related_name="analyses",
        blank=True,
        help_text="People who performed and/or wrote the analysis",
    )
    url = models.URLField(blank=True, null=True, max_length=255)

    graphql_nested_filter_fields_whitelist = ["id"]

    def __str__(self):
        return str(self.name)

    class Meta:
        """Meta definition for Analysis."""

        db_table = "analysis"
        verbose_name = "Analysis"
        verbose_name_plural = "Analyses"
        ordering = ["name"]


class AnalysisType(BaseModel):
    """Analysis Type model"""

    id = models.UUIDField(primary_key=True, default=uuid4)
    slug = models.SlugField(unique=True)
    name = models.CharField(max_length=255)

    graphql_nested_filter_fields_whitelist = ["id"]

    def __str__(self):
        return str(self.name)

    class Meta:
        """Meta definition for AnalysisType."""

        db_table = "analysis_type"
        verbose_name = "Analysis Type"
        verbose_name_plural = "Analysis Types"
        ordering = ["name"]


class Tag(BaseModel):
    """Tag model"""

    id = models.UUIDField(primary_key=True, default=uuid4)
    slug = models.SlugField(unique=True)
    name = models.CharField(max_length=255)
    created_at = models.DateTimeField(auto_now_add=True)
    updated_at = models.DateTimeField(auto_now=True)

    graphql_nested_filter_fields_whitelist = ["id"]

    def __str__(self):
        return str(self.slug)

    class Meta:
        """Meta definition for Tag."""

        db_table = "tag"
        verbose_name = "Tag"
        verbose_name_plural = "Tags"
        ordering = ["slug"]


class Theme(BaseModel):
    """Theme model"""

    id = models.UUIDField(primary_key=True, default=uuid4)
    slug = models.SlugField(unique=True)
    name = models.CharField(max_length=255)
    created_at = models.DateTimeField(auto_now_add=True)
    updated_at = models.DateTimeField(auto_now=True)

    graphql_nested_filter_fields_whitelist = ["id"]

    def __str__(self):
        return str(self.slug)

    class Meta:
        """Meta definition for Theme."""

        db_table = "theme"
        verbose_name = "Theme"
        verbose_name_plural = "Themes"
        ordering = ["slug"]


class Organization(BaseModel):
    """Organization model"""

    id = models.UUIDField(primary_key=True, default=uuid4)
    slug = models.SlugField(unique=False, max_length=255)
    name = models.CharField(max_length=255)
    description = models.TextField(blank=True, null=True)
    area = models.ForeignKey(
        "Area",
        on_delete=models.SET_NULL,
        blank=True,
        null=True,
        related_name="organizations",
    )
    created_at = models.DateTimeField(auto_now_add=True)
    updated_at = models.DateTimeField(auto_now=True)
    website = models.URLField(blank=True, null=True, max_length=255)
    twitter = models.URLField(blank=True, null=True)
    facebook = models.URLField(blank=True, null=True)
    linkedin = models.URLField(blank=True, null=True)
    instagram = models.URLField(blank=True, null=True)
    picture = models.ImageField(
        "Imagem",
        null=True,
        blank=True,
        storage=OverwriteStorage(),
        upload_to=upload_to,
        validators=[validate_image],
    )

    graphql_nested_filter_fields_whitelist = ["id"]

    def __str__(self):
        return str(self.slug)

    class Meta:
        """Meta definition for Organization."""

        db_table = "organization"
        verbose_name = "Organization"
        verbose_name_plural = "Organizations"
        ordering = ["slug"]

    @property
    def full_slug(self):
        if self.area:
            return f"{self.area.slug}_{self.slug}"
        return f"{self.slug}"

    @property
    def has_picture(self):
        if self.picture and self.picture.url:
            return True
        return False


class Status(BaseModel):
    """Status model"""

    id = models.UUIDField(primary_key=True, default=uuid4)
    slug = models.SlugField(unique=True)
    name = models.CharField(max_length=255)

    def __str__(self) -> str:
        return str(self.slug)

    graphql_nested_filter_fields_whitelist = ["id"]

    class Meta:
        """Meta class"""

        db_table = "status"
        verbose_name = "Status"
        verbose_name_plural = "Statuses"
        ordering = ["slug"]


class Dataset(BaseModel):
    """Dataset model"""

    id = models.UUIDField(primary_key=True, default=uuid4)
    slug = models.SlugField(unique=False, max_length=255)
    name = models.CharField(max_length=255)
    description = models.TextField(blank=True, null=True)
    organizations = models.ManyToManyField(
        "Organization",
        related_name="datasets",
        verbose_name="Organizations",
        help_text="Organizations associated with this dataset",
    )
    themes = models.ManyToManyField(
        "Theme",
        related_name="datasets",
        help_text="Themes are used to group datasets by topic",
    )
    tags = models.ManyToManyField(
        "Tag",
        related_name="datasets",
        blank=True,
        help_text="Tags are used to group datasets by topic",
    )
    version = models.IntegerField(null=True, blank=True)
    status = models.ForeignKey(
        "Status",
        on_delete=models.PROTECT,
        related_name="datasets",
        null=True,
        blank=True,
        help_text="Status is used to indicate at what stage of "
        "development or publishing the dataset is.",
    )
    created_at = models.DateTimeField(auto_now_add=True)
    updated_at = models.DateTimeField(auto_now=True)
    page_views = models.BigIntegerField(
        default=0,
        help_text="Number of page views by Google Analytics",
    )
    usage_guide = models.TextField(
        blank=True, null=True, default="", max_length=255, verbose_name="Guia de Uso"
    )

    graphql_nested_filter_fields_whitelist = ["id", "slug"]

    def __str__(self):
        return str(self.slug)

    class Meta:
        """Meta class"""

        db_table = "dataset"
        verbose_name = "Dataset"
        verbose_name_plural = "Datasets"
        ordering = ["slug"]

    @property
    def full_slug(self):
        if self.organizations.first().area.slug != "unknown":
            return f"{self.organizations.first().area.slug}_{self.slug}"
        return f"{self.slug}"

    @property
    def popularity(self):
        if not self.page_views:
            return 0.0
        if self.page_views < 1:
            return 0.0
        return log10(self.page_views)

    @property
    def temporal_coverage(self) -> dict:
        """Temporal coverage of all related entities"""
        resources = [
            *self.tables.all(),
            *self.raw_data_sources.all(),
            *self.information_requests.all(),
        ]
        temporal_coverage = get_temporal_coverage(resources)
        if temporal_coverage["start"] and temporal_coverage["end"]:
            return f"{temporal_coverage['start']} - {temporal_coverage['end']}"
        if temporal_coverage["start"]:
            return f"{temporal_coverage['start']}"
        if temporal_coverage["end"]:
            return f"{temporal_coverage['end']}"
        return ""

    @property
    def spatial_coverage(self) -> list[str]:
        """Union spatial coverage of all related resources"""
        resources = [
            *self.tables.all(),
            *self.raw_data_sources.all(),
            *self.information_requests.all(),
        ]
        return sorted(list(get_spatial_coverage(resources)))

    @property
    def spatial_coverage_name_pt(self) -> list[str]:
        """Union spatial coverage of all related resources"""
        resources = [
            *self.tables.all(),
            *self.raw_data_sources.all(),
            *self.information_requests.all(),
        ]
        return sorted(list(get_spatial_coverage_name(resources, locale="pt")))

    @property
    def spatial_coverage_name_en(self) -> list[str]:
        """Union spatial coverage of all related resources"""
        resources = [
            *self.tables.all(),
            *self.raw_data_sources.all(),
            *self.information_requests.all(),
        ]
        return sorted(list(get_spatial_coverage_name(resources, locale="en")))

    @property
    def spatial_coverage_name_es(self) -> list[str]:
        """Union spatial coverage of all related resources"""
        resources = [
            *self.tables.all(),
            *self.raw_data_sources.all(),
            *self.information_requests.all(),
        ]
        return sorted(list(get_spatial_coverage_name(resources, locale="es")))

    @property
    def entities(self) -> list[dict]:
        """Entity of all related resources"""
        entities = []
        resources = [
            *self.tables.all(),
            *self.raw_data_sources.all(),
            *self.information_requests.all(),
        ]
        for resource in resources:
            for observation in resource.observation_levels.all():
                entities.append(observation.entity.as_search_result)
        return entities

    @property
    def contains_open_data(self):
        """Returns true if there are tables or columns with open coverages"""
        open_data = False
        tables = (
            self.tables.exclude(status__slug="under_review")
            .exclude(slug__in=["dicionario", "dictionary"])
            .all()
        )
        for table in tables:
            table_coverages = table.coverages.filter(is_closed=False)
            if table_coverages:
                open_data = True
                break
        return open_data

    @property
    def contains_closed_data(self):
        """Returns true if there are tables or columns with closed coverages, or if the uncompressed file size is above 1 GB"""
        for table in (
            self.tables.exclude(status__slug="under_review")
            .exclude(slug__in=["dicionario", "dictionary"])
            .all()
        ):
            if table.contains_closed_data:
                return True
        return False

    @property
    def contains_tables(self):
        """Returns true if there are tables in the dataset"""
        return (
            len(
                self.tables.exclude(status__slug="under_review")
                .exclude(slug__in=["dicionario", "dictionary"])
                .all()
            )
            > 0
        )

    @property
    def contains_raw_data_sources(self):
        """Returns true if there are raw data sources in the dataset"""
        return len(self.raw_data_sources.exclude(status__slug="under_review").all()) > 0

    @property
    def contains_information_requests(self):
        """Returns true if there are information requests in the dataset"""
        return len(self.information_requests.exclude(status__slug="under_review").all()) > 0

    @property
    def n_tables(self):
        return len(
            self.tables.exclude(status__slug="under_review")
            .exclude(slug__in=["dicionario", "dictionary"])
            .all()
        )

    @property
    def n_raw_data_sources(self):
        return len(self.raw_data_sources.exclude(status__slug="under_review").all())

    @property
    def n_information_requests(self):
        return len(self.information_requests.exclude(status__slug="under_review").all())

    @property
    def first_table_id(self):
        if (
            resource := self.tables.exclude(status__slug="under_review")
            .exclude(slug__in=["dicionario", "dictionary"])
            .order_by("order")
            .first()
        ):
            return resource.pk

    @property
    def first_open_table_id(self):
        for resource in (
            self.tables.exclude(status__slug="under_review")
            .exclude(slug__in=["dicionario", "dictionary"])
            .order_by("order")
            .all()
        ):
            if resource.contains_open_data:
                return resource.pk

    @property
    def first_closed_table_id(self):
        for resource in (
            self.tables.exclude(status__slug="under_review")
            .exclude(slug__in=["dicionario", "dictionary"])
            .order_by("order")
            .all()
        ):
            if resource.contains_closed_data:
                return resource.pk

    @property
    def first_raw_data_source_id(self):
        resource = (
            self.raw_data_sources
            .exclude(status__slug="under_review")
            .order_by("order")
            .first()
        )  # fmt: skip
        return resource.pk if resource else None

    @property
    def first_information_request_id(self):
        resource = (
            self.information_requests
            .exclude(status__slug="under_review")
            .order_by("order")
            .first()
        )  # fmt: skip
        return resource.pk if resource else None

    @property
    def table_last_updated_at(self):
        updates = [
            u.last_updated_at for u in self.tables.exclude(status__slug="under_review").exclude(slug__in=["dicionario", "dictionary"]).all()
            if u.last_updated_at
        ]  # fmt: skip
        return max(updates) if updates else None

    @property
    def raw_data_source_last_polled_at(self):
        polls = [
            u.last_polled_at for u in self.raw_data_sources.exclude(status__slug="under_review").all()
            if u.last_polled_at
        ]  # fmt: skip
        return max(polls) if polls else None

    @property
    def raw_data_source_last_updated_at(self):
        updates = [
            u.last_updated_at for u in self.raw_data_sources.exclude(status__slug="under_review").all()
            if u.last_updated_at
        ]  # fmt: skip
        return max(updates) if updates else None


class Update(BaseModel):
    id = models.UUIDField(primary_key=True, default=uuid4)
    entity = models.ForeignKey(
        "Entity",
        blank=True,
        null=True,
        on_delete=models.SET_NULL,
        related_name="updates",
        limit_choices_to={"category__slug": "datetime"},
    )
    frequency = models.IntegerField(blank=True, null=True)
    lag = models.IntegerField(blank=True, null=True)
    latest = models.DateTimeField(blank=True, null=True)
    table = models.ForeignKey(
        "Table",
        blank=True,
        null=True,
        on_delete=models.CASCADE,
        related_name="updates",
    )
    raw_data_source = models.ForeignKey(
        "RawDataSource",
        blank=True,
        null=True,
        on_delete=models.CASCADE,
        related_name="updates",
    )
    information_request = models.ForeignKey(
        "InformationRequest",
        blank=True,
        null=True,
        on_delete=models.CASCADE,
        related_name="updates",
    )

    graphql_nested_filter_fields_whitelist = ["id"]

    def __str__(self):
        return f"{str(self.frequency)} {str(self.entity)}"

    class Meta:
        """Meta definition for Update."""

        db_table = "update"
        verbose_name = "Update"
        verbose_name_plural = "Updates"
        ordering = ["frequency"]

    def clean(self) -> None:
        """Assert that only one of "table", "raw_data_source", "information_request" is set"""
        errors = {}
        count = 0
        if self.table:
            count += 1
        if self.raw_data_source:
            count += 1
        if self.information_request:
            count += 1
        if count != 1:
            raise ValidationError(
                "One and only one of 'table', "
                "'raw_data_source', or 'information_request' must be set."
            )
        if self.entity and self.entity.category.slug != "datetime":
            errors["entity"] = 'Entity must have category "datetime"'
        if errors:
            raise ValidationError(errors)
        return super().clean()


class Poll(BaseModel):
    id = models.UUIDField(primary_key=True, default=uuid4)
    entity = models.ForeignKey(
        "Entity",
        blank=True,
        null=True,
        on_delete=models.SET_NULL,
        related_name="polls",
        limit_choices_to={"category__slug": "datetime"},
    )
    frequency = models.IntegerField(blank=True, null=True)
    latest = models.DateTimeField(blank=True, null=True)
    pipeline = models.ForeignKey(
        "Pipeline",
        blank=True,
        null=True,
        on_delete=models.SET_NULL,
        related_name="polls",
    )
    raw_data_source = models.ForeignKey(
        "RawDataSource",
        blank=True,
        null=True,
        on_delete=models.CASCADE,
        related_name="polls",
    )
    information_request = models.ForeignKey(
        "InformationRequest",
        blank=True,
        null=True,
        on_delete=models.CASCADE,
        related_name="polls",
    )

    graphql_nested_filter_fields_whitelist = ["id"]

    def __str__(self):
        return f"{str(self.frequency)} {str(self.entity)}"

    class Meta:
        """Meta definition for Poll."""

        db_table = "poll"
        verbose_name = "Poll"
        verbose_name_plural = "Polls"
        ordering = ["frequency"]

    def clean(self) -> None:
        """Assert that only one of "raw_data_source", "information_request" is set"""
        errors = {}
        if bool(self.raw_data_source) == bool(self.information_request):
            raise ValidationError(
                "One and only one of 'raw_data_source'," " or 'information_request' must be set."
            )
        if self.entity and self.entity.category.slug != "datetime":
            errors["entity"] = 'Entity must have category "datetime"'
        if errors:
            raise ValidationError(errors)
        return super().clean()


class Table(BaseModel, OrderedModel):
    """Table model"""

    id = models.UUIDField(primary_key=True, default=uuid4)
    slug = models.SlugField(unique=False, max_length=255)
    name = models.CharField(max_length=255)
    description = models.TextField(blank=True, null=True)
    dataset = models.ForeignKey("Dataset", on_delete=models.CASCADE, related_name="tables")
    raw_data_source = models.ManyToManyField(
        "RawDataSource",
        related_name="tables",
        blank=True,
    )
    version = models.IntegerField(null=True, blank=True)
    status = models.ForeignKey(
        "Status", on_delete=models.PROTECT, related_name="tables", null=True, blank=True
    )
    is_deprecated = models.BooleanField(
        default=False,
        help_text="We stopped maintaining this table for some reason. Examples: raw data deprecated, new version elsewhere, etc.",
    )
    license = models.ForeignKey(
        "License",
        on_delete=models.SET_NULL,
        related_name="tables",
        blank=True,
        null=True,
    )
    partner_organization = models.ForeignKey(
        "Organization",
        on_delete=models.SET_NULL,
        related_name="partner_tables",
        blank=True,
        null=True,
    )
    pipeline = models.ForeignKey(
        "Pipeline",
        on_delete=models.SET_NULL,
        related_name="tables",
        blank=True,
        null=True,
    )
    is_directory = models.BooleanField(default=False, blank=True, null=True)
    created_at = models.DateTimeField(auto_now_add=True)
    updated_at = models.DateTimeField(auto_now=True)
    published_by = models.ManyToManyField(
        Account,
        related_name="tables_published",
        blank=True,
        verbose_name="Published by",
        help_text="People who published the table",
    )
    data_cleaned_by = models.ManyToManyField(
        Account,
        related_name="tables_cleaned",
        blank=True,
        verbose_name="Data cleaned by",
        help_text="People who cleaned the data",
    )
    data_cleaning_description = models.TextField(blank=True, null=True)
    data_cleaning_code_url = models.URLField(blank=True, null=True)
    auxiliary_files_url = models.URLField(blank=True, null=True)
    architecture_url = models.URLField(blank=True, null=True)
    source_bucket_name = models.CharField(
        max_length=255, blank=True, null=True, default="basedosdados"
    )
    uncompressed_file_size = models.BigIntegerField(blank=True, null=True)
    compressed_file_size = models.BigIntegerField(blank=True, null=True)
    number_rows = models.BigIntegerField(blank=True, null=True)
    number_columns = models.BigIntegerField(blank=True, null=True)
    is_closed = models.BooleanField(default=False, help_text="Table is for BD Pro subscribers only")
    page_views = models.BigIntegerField(
        default=0,
        help_text="Number of page views by Google Analytics",
    )

    order_with_respect_to = ("dataset",)
    graphql_nested_filter_fields_whitelist = ["id", "dataset"]

    def __str__(self):
        return f"{str(self.dataset.slug)}.{str(self.slug)}"

    class Meta:
        """Meta definition for Table."""

        db_table = "table"
        verbose_name = "Table"
        verbose_name_plural = "Tables"
        ordering = ["slug"]
        constraints = [
            models.UniqueConstraint(
                fields=["dataset", "slug"], name="constraint_dataset_table_slug"
            )
        ]

    @property
    def full_slug(self):
        return self.slug

    @property
    def gbq_slug(self):
        """Get the slug used in Google Big Query"""
        if cloud_table := self.cloud_tables.first():
            dataset = cloud_table.gcp_dataset_id
            table = cloud_table.gcp_table_id
            return f"basedosdados.{dataset}.{table}"

    @property
    def gbq_dict_slug(self):
        """Get the dictionary slug used in Google Big Query"""
        if cloud_table := self.cloud_tables.first():
            dataset = cloud_table.gcp_dataset_id
            return f"basedosdados.{dataset}.dicionario"

    @property
    def gbq_table_slug(self):
        """Get the table slug used in Google Big Query"""
        if cloud_table := self.cloud_tables.first():
            return cloud_table.gcp_table_id

    @property
    def gcs_slug(self):
        """Get the slug used in Google Cloud Storage"""
        if cloud_table := self.cloud_tables.first():
            dataset = cloud_table.gcp_dataset_id
            table = cloud_table.gcp_table_id
            return f"staging/{dataset}/{table}"

    @property
    def partitions(self):
        """Returns a list of columns used to partition the table"""
        partitions_list = [p.name for p in self.columns.all().filter(is_partition=True)]
        return ", ".join(partitions_list)

    @property
    def contains_open_data(self):
        if self.coverages.filter(is_closed=False):
            return True
        for column in self.columns.all():
            if column.coverages.filter(is_closed=False).first():
                return True
        return False

    @property
    def contains_closed_data(self):
        if self.coverages.filter(is_closed=True).first():
            return True
        for column in self.columns.all():
            if column.coverages.filter(is_closed=True).first():
                return True
        if (
            self.uncompressed_file_size
            and self.uncompressed_file_size > 100 * 1024 * 1024
            and self.uncompressed_file_size <= 1000 * 1024 * 1024
        ):
            return True
        return False

    @property
    def temporal_coverage(self) -> dict:
        """Temporal coverage"""
        return get_temporal_coverage([self])

    @property
    def full_temporal_coverage(self) -> dict:
        """Temporal coverage steps"""
        return get_full_temporal_coverage([self])

    @property
    def spatial_coverage(self) -> list[str]:
        """Unique list of areas across all coverages"""
        return sorted(list(get_spatial_coverage([self])))

    @property
    def spatial_coverage_name_pt(self) -> list[str]:
        """Union spatial coverage of all related resources"""
        return get_spatial_coverage_name([self], locale="pt")

    @property
    def spatial_coverage_name_en(self) -> list[str]:
        """Union spatial coverage of all related resources"""
        return get_spatial_coverage_name([self], locale="en")

    @property
    def spatial_coverage_name_es(self) -> list[str]:
        """Union spatial coverage of all related resources"""
        return get_spatial_coverage_name([self], locale="es")

    @property
    def neighbors(self) -> list[dict]:
        """Similiar tables and columns without filters"""
        all_neighbors = [t.as_dict for t in TableNeighbor.objects.filter(table_a=self)]
        all_neighbors = sorted(all_neighbors, key=lambda item: item["score"], reverse=True)
        return all_neighbors

    @property
    def last_updated_at(self):
        updates = [u.latest for u in self.updates.all() if u.latest]
        return max(updates) if updates else None

    @property
    def published_by_info(self) -> list[dict]:
        """Return list of author information"""
        if not self.published_by.exists():
            return []
        return [
            {
                "firstName": author.first_name,
                "lastName": author.last_name,
                "email": author.email,
                "github": author.github,
                "twitter": author.twitter,
                "website": author.website,
            }
            for author in self.published_by.all()
        ]

    @property
    def data_cleaned_by_info(self) -> list[dict]:
        """Return list of data cleaner information"""
        if not self.data_cleaned_by.exists():
            return []
        return [
            {
                "firstName": cleaner.first_name,
                "lastName": cleaner.last_name,
                "email": cleaner.email,
                "github": cleaner.github,
                "twitter": cleaner.twitter,
                "website": cleaner.website,
            }
            for cleaner in self.data_cleaned_by.all()
        ]

    @property
    def coverage_datetime_units(self) -> str:
        units = []
        for coverage in self.coverages.all():
            for datetime_range in coverage.datetime_ranges.all():
                units.extend([unit.name for unit in datetime_range.units.all()])

        if not units:
            return None

        most_common_unit = list(set(units))
        return most_common_unit

    def get_similarity_of_area(self, other: "Table"):
        count_all = 0
        count_yes = 0
        for cov_self in self.coverages.all():
            for cov_other in other.coverages.all():
                count_all += 1
                count_yes += cov_self.get_similarity_of_area(cov_other)
        return count_yes / count_all if count_all else 0

    def get_similarity_of_datetime(self, other: "Table"):
        count_all = 0
        count_yes = 0
        for cov_self in self.coverages.all():
            for cov_other in other.coverages.all():
                count_all += 1
                count_yes += cov_self.get_similarity_of_datetime(cov_other)
        return count_yes / count_all if count_all else 0

    def get_similarity_of_directory(self, other: "Table"):
        self_columns = (
            self.columns
            .filter(directory_primary_key__isnull=False)
            .exclude(directory_primary_key__table__dataset__slug="diretorios_data_tempo")
            .all()
        )  # fmt: skip
        self_directories = set(c.directory_primary_key for c in self_columns)
        other_columns = (
            other.columns
            .filter(directory_primary_key__isnull=False)
            .exclude(directory_primary_key__table__dataset__slug="diretorios_data_tempo")
            .all()
        )  # fmt: skip
        other_directories = set(c.directory_primary_key for c in other_columns)
        intersection = self_directories.intersection(other_directories)
        return len(intersection) / len(self_directories), intersection

    def gen_neighbors(self) -> list[dict]:
        self_columns = (
            self.columns
            .filter(directory_primary_key__isnull=False)
            .exclude(directory_primary_key__table__dataset__slug="diretorios_data_tempo")
            .all()
        )  # fmt: skip
        self_directories = set(c.directory_primary_key for c in self_columns)
        if not self_directories:
            return []
        all_tables = (
            Table.objects
            .exclude(id=self.id)
            .exclude(is_directory=True)
            .exclude(status__slug__in=["under_review"])
            .filter(columns__directory_primary_key__isnull=False)
            .distinct()
            .all()
        )  # fmt: skip
        all_neighbors = []
        for table in all_tables:
            similarity_of_area = self.get_similarity_of_area(table)
            similarity_of_datetime = self.get_similarity_of_datetime(table)
            similarity_of_directory, columns = self.get_similarity_of_directory(table)
            similarity_of_popularity = table.dataset.popularity
            if not similarity_of_area or not similarity_of_datetime or not similarity_of_directory:
                continue
            all_neighbors.append(
                {
                    "table_a": self,
                    "table_b": table,
                    "similarity_of_area": similarity_of_area,
                    "similarity_of_datetime": similarity_of_datetime,
                    "similarity_of_directory": similarity_of_directory,
                    "similarity_of_popularity": similarity_of_popularity,
                }
            )
        return all_neighbors

    def clean(self):
        """
        Clean method for Table model
            - Coverages must not overlap
        """
        errors = {}
        try:
            temporal_coverages_by_area = defaultdict(lambda: [])
            for coverage in self.coverages.all():
                if area := coverage.area:
                    try:
                        temporal_coverages_by_area[str(area.slug)].append(
                            *list(coverage.datetime_ranges.all())
                        )
                    except TypeError:
                        continue
            for area, temporal_coverages in temporal_coverages_by_area.items():
                datetime_ranges = []
                for temporal_coverage in temporal_coverages:
                    datetime_ranges.append(
                        (
                            datetime(
                                temporal_coverage.start_year,
                                temporal_coverage.start_month or 1,
                                temporal_coverage.start_day or 1,
                            ),
                            datetime(
                                temporal_coverage.end_year or datetime.now().year,
                                temporal_coverage.end_month or 1,
                                temporal_coverage.end_day or 1,
                            ),
                        )
                    )
                datetime_ranges.sort(key=lambda x: x[0])
                for i in range(1, len(datetime_ranges)):
                    if datetime_ranges[i - 1][1] > datetime_ranges[i][0]:
                        errors["coverages_areas"] = f"Temporal coverages in area {area} overlap"
        except ValueError:
            pass

        if errors:
            raise ValidationError(errors)
        return super().clean()


class TableNeighbor(BaseModel):
    table_a = models.ForeignKey(
        Table,
        on_delete=models.DO_NOTHING,
        related_name="tableneighbor_a_set",
    )
    table_b = models.ForeignKey(
        Table,
        on_delete=models.DO_NOTHING,
        related_name="tableneighbor_b_set",
    )

    similarity = models.FloatField(default=0)
    similarity_of_area = models.FloatField(default=0)
    similarity_of_datetime = models.FloatField(default=0)
    similarity_of_directory = models.FloatField(default=0)
    similarity_of_popularity = models.FloatField(default=0)

    class Meta:
        db_table = "table_neighbor"
        constraints = [
            models.UniqueConstraint(
                fields=["table_a", "table_b"],
                name="table_neighbor_unique_constraint",
            ),
        ]

    @property
    def score(self):
        return round(self.similarity_of_directory, 2) + round(self.similarity_of_popularity, 2)

    @property
    def as_dict(self):
        return {
            "table_id": str(self.table_b.pk),
            "table_name": self.table_b.name,
            "dataset_id": str(self.table_b.dataset.pk),
            "dataset_name": self.table_b.dataset.name,
            "score": self.score,
        }

    def clean(self) -> None:
        errors = {}
        if self.table_a.pk == self.table_b.pk:
            errors["table_a"] = "Table neighbors A & B shouldn't be the same"
            errors["table_b"] = "Table neighbors A & B shouldn't be the same"
        if errors:
            raise ValidationError(errors)
        return super().clean()


class BigQueryType(BaseModel):
    """Model definition for BigQueryType."""

    id = models.UUIDField(primary_key=True, default=uuid4)
    name = models.CharField(max_length=255)

    graphql_nested_filter_fields_whitelist = ["id"]

    def __str__(self):
        return str(self.name)

    class Meta:
        """Meta definition for BigQueryType."""

        db_table = "bigquery_type"
        verbose_name = "BigQuery Type"
        verbose_name_plural = "BigQuery Types"
        ordering = ["name"]


class MeasurementUnitCategory(BaseModel):
    """Model definition for MeasurementUnitCategory."""

    id = models.UUIDField(primary_key=True, default=uuid4)
    slug = models.SlugField(unique=True)
    name = models.CharField(max_length=255)

    graphql_nested_filter_fields_whitelist = ["id"]

    def __str__(self):
        return str(self.slug)

    class Meta:
        """Meta definition for Measurement Unit Category."""

        db_table = "measurement_unit_category"
        verbose_name = "Measurement Unit Category"
        verbose_name_plural = "Measurement Unit Categories"
        ordering = ["slug"]


class MeasurementUnit(BaseModel):
    """Model definition for MeasurementUnit."""

    id = models.UUIDField(primary_key=True, default=uuid4)
    slug = models.SlugField(unique=True)
    name = models.CharField(max_length=255)
    tex = models.CharField(max_length=255, blank=True, null=True)
    category = models.ForeignKey(
        "MeasurementUnitCategory",
        on_delete=models.SET_NULL,
        null=True,
        related_name="measurement_units",
    )

    graphql_nested_filter_fields_whitelist = ["id"]

    def __str__(self):
        return str(self.slug)

    class Meta:
        """Meta definition for MeasurementUnit."""

        db_table = "measurement_unit"
        verbose_name = "Measurement Unit"
        verbose_name_plural = "Measurement Units"
        ordering = ["slug"]


class Column(BaseModel, OrderedModel):
    """Model definition for Column."""

    id = models.UUIDField(primary_key=True, default=uuid4)
    table = models.ForeignKey("Table", on_delete=models.CASCADE, related_name="columns")
    name = models.CharField(max_length=255)
    name_staging = models.CharField(max_length=255, blank=True, null=True)
    bigquery_type = models.ForeignKey(
        "BigQueryType", on_delete=models.SET_NULL, null=True, related_name="columns"
    )
    description = models.TextField(blank=True, null=True)
    covered_by_dictionary = models.BooleanField(default=False, blank=True, null=True)
    is_primary_key = models.BooleanField(default=False, blank=True, null=True)
    directory_primary_key = models.ForeignKey(
        "Column",
        on_delete=models.SET_NULL,
        null=True,
        related_name="columns",
        blank=True,
        limit_choices_to={"is_primary_key": True, "table__is_directory": True},
    )
    measurement_unit = models.CharField(max_length=255, blank=True, null=True)
    contains_sensitive_data = models.BooleanField(default=False, blank=True, null=True)
    observations = models.TextField(blank=True, null=True)
    is_in_staging = models.BooleanField(default=True)
    is_partition = models.BooleanField(default=False)
    observation_level = models.ForeignKey(
        "ObservationLevel",
        on_delete=models.SET_NULL,
        null=True,
        related_name="columns",
        blank=True,
    )
    version = models.IntegerField(null=True, blank=True)
    status = models.ForeignKey(
        "Status",
        on_delete=models.SET_NULL,
        null=True,
        related_name="columns",
        blank=True,
    )
    is_closed = models.BooleanField(
        default=False, help_text="Column is for BD Pro subscribers only"
    )
    order_with_respect_to = ("table",)

    graphql_nested_filter_fields_whitelist = ["id", "name"]

    def __str__(self):
        return f"{str(self.table.dataset.slug)}.{self.table.slug}.{str(self.name)}"

    class Meta:
        """Meta definition for Column."""

        db_table = "column"
        verbose_name = "Column"
        verbose_name_plural = "Columns"
        ordering = ["name"]

    @property
    def temporal_coverage(self) -> dict:
        """Temporal coverage of column if exists, if not table coverage"""
        temporal_coverage = get_temporal_coverage([self])
        fallback = defaultdict(lambda: None)
        if not temporal_coverage["start"] or not temporal_coverage["end"]:
            fallback = self.table.temporal_coverage
        return {
            "start": temporal_coverage["start"] or fallback["start"],
            "end": temporal_coverage["end"] or fallback["end"],
        }

    @property
    def spatial_coverage(self) -> list[str]:
        """Unique list of areas across all coverages, falling back to table coverage if empty"""
        coverage = get_spatial_coverage([self])
        if not coverage:
            return get_spatial_coverage([self.table])
        return coverage

    @property
    def spatial_coverage_name_pt(self) -> list[str]:
        """Union spatial coverage of all related resources"""
        coverage = get_spatial_coverage_name([self], locale="pt")
        if not coverage:
            coverage = get_spatial_coverage_name([self.table], locale="pt")
        return coverage

    @property
    def spatial_coverage_name_en(self) -> list[str]:
        """Union spatial coverage of all related resources"""
        coverage = get_spatial_coverage_name([self], locale="en")
        if not coverage:
            coverage = get_spatial_coverage_name([self.table], locale="en")
        return coverage

    @property
    def spatial_coverage_name_es(self) -> list[str]:
        """Union spatial coverage of all related resources"""
        coverage = get_spatial_coverage_name([self], locale="es")
        if not coverage:
            coverage = get_spatial_coverage_name([self.table], locale="es")
        return coverage

    @property
    def dir_column(self):
        """Column of directory table and column"""
        if self.directory_primary_key:
            return self.directory_primary_key

    @property
    def dir_cloud_table(self):
        """Cloud table of directory table and column"""
        if dir_column := self.directory_primary_key:
            if cloud_table := dir_column.cloud_tables.first():
                return cloud_table

    def clean(self) -> None:
        """Clean method for Column model"""
        errors = {}
        if self.observation_level and self.observation_level.table != self.table:
            errors[
                "observation_level"
            ] = "Observation level is not in the same table as the column."
        if self.directory_primary_key and self.directory_primary_key.table.is_directory is False:
            errors[
                "directory_primary_key"
            ] = "Column indicated as a directory's primary key is not in a directory."
        if errors:
            raise ValidationError(errors)
        return super().clean()


class ColumnOriginalName(BaseModel):
    """Model definition for ColumnOriginalName."""

    id = models.UUIDField(primary_key=True, default=uuid4)
    column = models.ForeignKey(
        "Column", on_delete=models.CASCADE, related_name="column_original_names"
    )
    name = models.CharField(max_length=255)

    graphql_nested_filter_fields_whitelist = ["id", "name"]

    def __str__(self):
        return (
            f"{self.column.table.dataset.slug}."
            f"{self.column.table.slug}.{self.column.name}.{self.name}"
        )

    class Meta:
        """Meta definition for ColumnOriginalName."""

        db_table = "column_original_name"
        verbose_name = "Column Original Name"
        verbose_name_plural = "Column Original Names"


class Dictionary(BaseModel):
    """Model definition for Dictionary."""

    id = models.UUIDField(primary_key=True, default=uuid4)
    column = models.ForeignKey("Column", on_delete=models.CASCADE, related_name="dictionaries")

    graphql_nested_filter_fields_whitelist = ["id"]

    class Meta:
        """Meta definition for Dictionary."""

        verbose_name = "Dictionary"
        verbose_name_plural = "Dictionaries"
        ordering = ["column"]

    def __str__(self):
        return f"{self.column.table.dataset.slug}.{self.column.table.slug}.{self.column.name}"


class CloudTable(BaseModel):
    """Model definition for CloudTable."""

    id = models.UUIDField(primary_key=True, default=uuid4)
    table = models.ForeignKey("Table", on_delete=models.CASCADE, related_name="cloud_tables")
    columns = models.ManyToManyField(
        "Column",
        related_name="cloud_tables",
        blank=True,
    )
    gcp_project_id = models.CharField(max_length=255)
    gcp_dataset_id = models.CharField(max_length=255)
    gcp_table_id = models.CharField(max_length=255)

    graphql_nested_filter_fields_whitelist = [
        "id",
        "gcp_project_id",
        "gcp_dataset_id",
        "gcp_table_id",
    ]

    def __str__(self):
        return f"{self.gcp_project_id}.{self.gcp_dataset_id}.{self.gcp_table_id}"

    @property
    def gcp_prefix_id(self):
        return f"{self.gcp_project_id}.{self.gcp_dataset_id}"

    @property
    def gcp_suffix_id(self):
        return f"{self.gcp_dataset_id}.{self.gcp_table_id}"

    def clean(self) -> None:
        errors = {}
        if self.gcp_project_id and not check_kebab_case(self.gcp_project_id):
            errors["gcp_project_id"] = "gcp_project_id must be in kebab-case."
        if self.gcp_project_id and not check_snake_case(self.gcp_dataset_id):
            errors["gcp_dataset_id"] = "gcp_dataset_id must be in snake_case."
        if self.gcp_table_id and not check_snake_case(self.gcp_table_id):
            errors["gcp_table_id"] = "gcp_table_id must be in snake_case."
        for column in self.columns.all():
            if column.table != self.table:
                errors["columns"] = f"Column {column} does not belong to table {self.table}."
        if errors:
            raise ValidationError(errors)

        return super().clean()

    class Meta:
        """Meta definition for CloudTable."""

        db_table = "cloud_table"
        verbose_name = "Cloud Table"
        verbose_name_plural = "Cloud Tables"
        ordering = ["id"]


class Availability(BaseModel):
    """Model definition for Availability."""

    id = models.UUIDField(primary_key=True, default=uuid4)
    slug = models.SlugField(unique=True)
    name = models.CharField(max_length=255)

    graphql_nested_filter_fields_whitelist = ["id"]

    def __str__(self):
        return str(self.slug)

    class Meta:
        """Meta definition for Availability."""

        db_table = "availability"
        verbose_name = "Availability"
        verbose_name_plural = "Availabilities"
        ordering = ["slug"]


class Language(BaseModel):
    """Model definition for Language."""

    id = models.UUIDField(primary_key=True, default=uuid4)
    slug = models.SlugField(unique=True)
    name = models.CharField(max_length=255)

    graphql_nested_filter_fields_whitelist = ["id"]

    def __str__(self):
        return str(self.slug)

    class Meta:
        """Meta definition for Language."""

        db_table = "language"
        verbose_name = "Language"
        verbose_name_plural = "Languages"
        ordering = ["slug"]


class RawDataSource(BaseModel, OrderedModel):
    """Model definition for RawDataSource."""

    id = models.UUIDField(primary_key=True, default=uuid4)
    name = models.CharField(max_length=255)
    description = models.TextField(blank=True, null=True)
    url = models.URLField(max_length=500, blank=True, null=True)
    dataset = models.ForeignKey(
        "Dataset", on_delete=models.CASCADE, related_name="raw_data_sources"
    )
    availability = models.ForeignKey(
        "Availability", on_delete=models.SET_NULL, null=True, related_name="raw_data_sources"
    )
    languages = models.ManyToManyField("Language", related_name="raw_data_sources", blank=True)
    license = models.ForeignKey(
        "License",
        on_delete=models.SET_NULL,
        null=True,
        related_name="raw_data_sources",
        blank=True,
    )
    area_ip_address_required = models.ManyToManyField(
        "Area", related_name="raw_data_sources", blank=True
    )
    created_at = models.DateTimeField(auto_now_add=True)
    updated_at = models.DateTimeField(auto_now=True)
    contains_structured_data = models.BooleanField(default=False)
    contains_api = models.BooleanField(default=False)
    is_free = models.BooleanField(default=False)
    required_registration = models.BooleanField(default=False)
    version = models.IntegerField(null=True, blank=True)
    status = models.ForeignKey(
        "Status",
        on_delete=models.PROTECT,
        related_name="raw_data_sources",
        null=True,
        blank=True,
    )
    order_with_respect_to = ("dataset",)

    graphql_nested_filter_fields_whitelist = ["id"]

    class Meta:
        """Meta definition for RawDataSource."""

        db_table = "raw_data_source"
        verbose_name = "Raw Data Source"
        verbose_name_plural = "Raw Data Sources"
        ordering = ["url"]

    def __str__(self):
        return f"{self.name} ({self.dataset.name})"

    @property
    def last_polled_at(self):
        polls = [u.latest for u in self.polls.all() if u.latest]
        return max(polls) if polls else None

    @property
    def last_updated_at(self):
        updates = [u.latest for u in self.updates.all() if u.latest]
        return max(updates) if updates else None


class InformationRequest(BaseModel, OrderedModel):
    """Model definition for InformationRequest."""

    id = models.UUIDField(primary_key=True, default=uuid4)
    dataset = models.ForeignKey(
        "Dataset", on_delete=models.CASCADE, related_name="information_requests"
    )
    version = models.IntegerField(null=True, blank=True)
    status = models.ForeignKey(
        "Status",
        on_delete=models.SET_NULL,
        related_name="information_requests",
        null=True,
        blank=True,
    )
    created_at = models.DateTimeField(auto_now_add=True)
    updated_at = models.DateTimeField(auto_now=True)
    origin = models.TextField(max_length=500, blank=True, null=True)
    number = models.CharField(max_length=255)
    url = models.URLField(blank=True, max_length=500, null=True)
    started_at = models.DateTimeField(blank=True, null=True)
    data_url = models.URLField(max_length=500, blank=True, null=True)
    observations = models.TextField(blank=True, null=True)
    started_by = models.ForeignKey(
        Account,
        on_delete=models.PROTECT,
        related_name="information_requests",
        blank=True,
        null=True,
    )
    order_with_respect_to = ("dataset",)

    graphql_nested_filter_fields_whitelist = ["id"]

    def __str__(self):
        return str(f"{self.dataset.name}({self.number})")

    class Meta:
        """Meta definition for InformationRequest."""

        db_table = "information_request"
        verbose_name = "Information Request"
        verbose_name_plural = "Information Requests"
        ordering = ["number"]

    def clean(self) -> None:
        """Validate the model fields."""
        errors = {}
        if self.origin is not None and len(self.origin) > 500:
            errors["origin"] = "Origin cannot be longer than 500 characters"
        if errors:
            raise ValidationError(errors)

        return super().clean()


class EntityCategory(BaseModel):
    """Model definition for Entity Category."""

    id = models.UUIDField(primary_key=True, default=uuid4)
    slug = models.SlugField(unique=True)
    name = models.CharField(max_length=255)

    graphql_nested_filter_fields_whitelist = ["id"]

    def __str__(self):
        return str(self.slug)

    class Meta:
        """Meta definition for Entity Category."""

        db_table = "entity_category"
        verbose_name = "Entity Category"
        verbose_name_plural = "Entity Categories"
        ordering = ["slug"]


class Entity(BaseModel):
    """Model definition for Entity."""

    id = models.UUIDField(primary_key=True, default=uuid4)
    slug = models.SlugField(unique=True)
    name = models.CharField(max_length=255)
    category = models.ForeignKey(
        "EntityCategory", on_delete=models.SET_NULL, null=True, related_name="entities"
    )

    graphql_nested_filter_fields_whitelist = ["id"]

    def __str__(self):
        return str(self.slug)

    class Meta:
        """Meta definition for Entity."""

        db_table = "entity"
        verbose_name = "Entity"
        verbose_name_plural = "Entities"
        ordering = ["slug"]


class ObservationLevel(BaseModel, OrderedModel):
    """Model definition for ObservationLevel."""

    id = models.UUIDField(primary_key=True, default=uuid4)
    entity = models.ForeignKey(
        "Entity", on_delete=models.SET_NULL, null=True, related_name="observation_levels"
    )
    table = models.ForeignKey(
        "Table",
        blank=True,
        null=True,
        on_delete=models.CASCADE,
        related_name="observation_levels",
    )
    raw_data_source = models.ForeignKey(
        "RawDataSource",
        blank=True,
        null=True,
        on_delete=models.CASCADE,
        related_name="observation_levels",
    )
    information_request = models.ForeignKey(
        "InformationRequest",
        blank=True,
        null=True,
        on_delete=models.CASCADE,
        related_name="observation_levels",
    )
    analysis = models.ForeignKey(
        "Analysis",
        blank=True,
        null=True,
        on_delete=models.CASCADE,
        related_name="observation_levels",
    )

    order_with_respect_to = ("table", "raw_data_source", "information_request", "analysis")

    graphql_nested_filter_fields_whitelist = ["id"]

    def __str__(self):
        return str(self.entity)

    class Meta:
        """Meta definition for ObservationLevel."""

        db_table = "observation_level"
        verbose_name = "Observation Level"
        verbose_name_plural = "Observation Levels"
        ordering = ["order"]

    def get_ordering_queryset(self):
        """Get queryset for ordering within the appropriate parent"""
        qs = super().get_ordering_queryset()

        # Filter by the appropriate parent field
        if self.table_id:
            return qs.filter(table_id=self.table_id)
        elif self.raw_data_source_id:
            return qs.filter(raw_data_source_id=self.raw_data_source_id)
        elif self.information_request_id:
            return qs.filter(information_request_id=self.information_request_id)
        elif self.analysis_id:
            return qs.filter(analysis_id=self.analysis_id)

        return qs


class DateTimeRange(BaseModel):
    """Model definition for DateTimeRange."""

    id = models.UUIDField(primary_key=True, default=uuid4)
    coverage = models.ForeignKey(
        "Coverage", on_delete=models.CASCADE, related_name="datetime_ranges"
    )
    start_year = models.IntegerField(blank=True, null=True)
    start_semester = models.IntegerField(blank=True, null=True)
    start_quarter = models.IntegerField(blank=True, null=True)
    start_month = models.IntegerField(blank=True, null=True)
    start_day = models.IntegerField(blank=True, null=True)
    start_hour = models.IntegerField(blank=True, null=True)
    start_minute = models.IntegerField(blank=True, null=True)
    start_second = models.IntegerField(blank=True, null=True)
    end_year = models.IntegerField(blank=True, null=True)
    end_semester = models.IntegerField(blank=True, null=True)
    end_quarter = models.IntegerField(blank=True, null=True)
    end_month = models.IntegerField(blank=True, null=True)
    end_day = models.IntegerField(blank=True, null=True)
    end_hour = models.IntegerField(blank=True, null=True)
    end_minute = models.IntegerField(blank=True, null=True)
    end_second = models.IntegerField(blank=True, null=True)
    interval = models.IntegerField(blank=True, null=True)
    units = models.ManyToManyField(
        "Column",
        related_name="datetime_ranges",
        blank=True,
    )
    is_closed = models.BooleanField("Is Closed", default=False)

    graphql_fields_blacklist = BaseModel.graphql_fields_blacklist + ["since", "until"]
    graphql_nested_filter_fields_whitelist = ["id"]

    def __str__(self):
        return f"{self.since_str}({self.interval_str}){self.until_str}"

    class Meta:
        """Meta definition for DateTimeRange."""

        db_table = "datetime_range"
        verbose_name = "DateTime Range"
        verbose_name_plural = "DateTime Ranges"
        ordering = ["id"]

    @property
    def since(self):
        if self.start_year:
            return datetime(
                self.start_year,
                self.start_month or 1,
                self.start_day or 1,
                self.start_hour or 0,
                self.start_minute or 0,
                self.start_second or 0,
            )

    @property
    def since_str(self):
        if self.start_year and self.start_month and self.start_day:
            return self.since.strftime("%Y-%m-%d")
        if self.start_year and self.start_month:
            return self.since.strftime("%Y-%m")
        if self.start_year:
            return self.since.strftime("%Y")
        return ""

    @property
    def until(self):
        if self.end_year:
            return datetime(
                self.end_year,
                self.end_month or 1,
                self.end_day or 1,
                self.end_hour or 0,
                self.end_minute or 0,
                self.end_second or 0,
            )

    @property
    def until_str(self):
        if self.end_year and self.end_month and self.end_day:
            return self.until.strftime("%Y-%m-%d")
        if self.end_year and self.end_month:
            return self.until.strftime("%Y-%m")
        if self.end_year:
            return self.until.strftime("%Y")
        return ""

    @property
    def interval_str(self):
        if self.interval:
            return str(self.interval)
        return "0"

    def get_similarity_of_datetime(self, other: "DateTimeRange"):
        if not self.since:
            return 0
        if not other.until:
            return 0
        if self.since <= other.until:
            return 1
        if self.until >= other.since:
            return 1
        return 0

    def clean(self):
        errors = {}
        try:
            if self.since and self.until and self.since > self.until:
                errors["date_range"] = "Start date must be less than or equal to end date"
            if self.since and self.until and not self.interval:
                errors["interval"] = "Interval must exist in ranges with start and end dates"

            # Add validation for units
            # for unit in self.units.all():
            #    if unit.bigquery_type.name not in ['DATE', 'DATETIME', 'TIME', 'TIMESTAMP']:
            #        errors['units'] = f"Column '{unit.name}' is not a valid datetime unit"
        except Exception as e:
            errors["general"] = f"An error occurred: {str(e)}"

        if errors:
            raise ValidationError(errors)
        return super().clean()


class QualityCheck(BaseModel):
    """Model definition for QualityCheck."""

    id = models.UUIDField(primary_key=True, default=uuid4)
    name = models.CharField(null=True, blank=True, max_length=255)
    description = models.TextField(null=True, blank=True)
    passed = models.BooleanField(default=False, help_text="Passed the quality check")
    created_at = models.DateTimeField(auto_now_add=True)
    updated_at = models.DateTimeField(auto_now=True)
    pipeline = models.ForeignKey(
        "Pipeline",
        on_delete=models.SET_NULL,
        null=True,
        blank=True,
        related_name="quality_checks",
    )
    analysis = models.ForeignKey(
        "Analysis",
        blank=True,
        null=True,
        on_delete=models.CASCADE,
        related_name="quality_checks",
    )
    dataset = models.ForeignKey(
        "Dataset",
        blank=True,
        null=True,
        on_delete=models.CASCADE,
        related_name="quality_checks",
    )
    table = models.ForeignKey(
        "Table",
        blank=True,
        null=True,
        on_delete=models.CASCADE,
        related_name="quality_checks",
    )
    column = models.ForeignKey(
        "Column",
        blank=True,
        null=True,
        on_delete=models.CASCADE,
        related_name="quality_checks",
    )
    key = models.ForeignKey(
        "Key",
        blank=True,
        null=True,
        on_delete=models.CASCADE,
        related_name="quality_checks",
    )
    raw_data_source = models.ForeignKey(
        "RawDataSource",
        blank=True,
        null=True,
        on_delete=models.CASCADE,
        related_name="quality_checks",
    )
    information_request = models.ForeignKey(
        "InformationRequest",
        blank=True,
        null=True,
        on_delete=models.CASCADE,
        related_name="quality_checks",
    )

    graphql_nested_filter_fields_whitelist = ["id"]

    def __str__(self):
        return str(self.name)

    class Meta:
        """Meta definition for QualityCheck."""

        db_table = "quality_check"
        verbose_name = "Quality Check"
        verbose_name_plural = "Quality Checks"
        ordering = ["id"]

    def clean(self) -> None:
        """Validate that only one of the FKs is set."""
        count = 0
        if self.analysis:
            count += 1
        if self.dataset:
            count += 1
        if self.table:
            count += 1
        if self.column:
            count += 1
        if self.key:
            count += 1
        if self.raw_data_source:
            count += 1
        if self.information_request:
            count += 1
        if count != 1:
            raise ValidationError(
                "One and only one of 'analysis', 'dataset, 'table', "
                "'column', 'key, 'raw_data_source', 'information_request' must be set."
            )
        return super().clean()


@dataclass
class Date:
    dt: datetime
    str: "str"
    type: "str"

    @property
    def as_dict(self):
        return {"date": self.str, "type": self.type}


def get_temporal_coverage(resources: list) -> dict:
    """Get maximum temporal coverage of resources

    Case:
    - Table A has data with dates between [X, Y]
    """
    since = Date(datetime.max, None, None)
    until = Date(datetime.min, None, None)
    for resource in resources:
        for cov in resource.coverages.all():
            for dt in cov.datetime_ranges.all():
                if dt.since and dt.since < since.dt:
                    since.dt = dt.since
                    since.str = dt.since_str
                if dt.until and dt.until > until.dt:
                    until.dt = dt.until
                    until.str = dt.until_str
    return {"start": since.str, "end": until.str}


def get_full_temporal_coverage(resources: list) -> dict:
    """Get temporal coverage steps of resources

    Cases:
    - Table A has data with dates between [X, Y], where [X, Y] is open
    - Table A has data with dates between [X, Y], where [X, Y] is closed
    - Table A has data with dates between [X, Y, Z], where [X, Y] is open and [Y, Z] is closed
    """
    open_since = Date(datetime.max, None, "open")
    open_until = Date(datetime.min, None, "open")
    paid_since = Date(datetime.max, None, "closed")
    paid_until = Date(datetime.min, None, "closed")
    for resource in resources:
        for cov in resource.coverages.all():
            for dt in cov.datetime_ranges.all():
                if not cov.is_closed:
                    if dt.since and dt.since < open_since.dt:
                        open_since.dt = dt.since
                        open_since.str = dt.since_str
                    if dt.until and dt.until > open_until.dt:
                        open_until.dt = dt.until
                        open_until.str = dt.until_str
                else:
                    if dt.since and dt.since < paid_since.dt:
                        paid_since.dt = dt.since
                        paid_since.str = dt.since_str
                    if dt.until and dt.until > paid_until.dt:
                        paid_until.dt = dt.until
                        paid_until.str = dt.until_str
    if open_since.str and paid_since.str and paid_until.str:
        paid_since.type = "open"
        return [open_since.as_dict, paid_since.as_dict, paid_until.as_dict]
    if open_since.str and open_until.str and paid_until.str:
        open_until.type = "open"
        return [open_since.as_dict, open_until.as_dict, paid_until.as_dict]
    if open_since.str and open_until.str:
        return [open_since.as_dict, open_until.as_dict]
    if paid_since.str and paid_until.str:
        return [paid_since.as_dict, paid_until.as_dict]


def get_spatial_coverage(resources: list) -> list:
    """Get spatial coverage of resources by returning unique area slugs, keeping only the highest level in each branch

    For example:
    - If areas = [br_mg_3100104, br_mg_3100104] -> returns [br_mg_3100104]
    - If areas = [br_mg_3100104, br_sp_3500105] -> returns [br_mg_3100104, br_sp_3500105]
    - If areas = [br_mg, us_ny, us] -> returns [br_mg, us]
    - If areas = [br_mg, world, us] -> returns [world]
    - If resources have no areas -> returns empty list
    """
    # Collect all unique area slugs across resources
    all_areas = set()
    for resource in resources:
        for coverage in resource.coverages.all():
            if coverage.area:
                all_areas.add(coverage.area.slug)

    if not all_areas:
        return []

    # If 'world' is present, it encompasses everything
    if "world" in all_areas:
        return ["world"]

    # Filter out areas that have a parent in the set
    filtered_areas = set()
    for area in all_areas:
        parts = area.split("_")
        is_parent_present = False

        # Check if any parent path exists in all_areas
        for i in range(1, len(parts)):
            parent = "_".join(parts[:i])
            if parent in all_areas:
                is_parent_present = True
                break

        if not is_parent_present:
            filtered_areas.add(area)

    return sorted(list(filtered_areas))


def get_spatial_coverage_name(resources: list, locale: str = "pt") -> list:
    """Get spatial coverage of resources by returning unique area names in the specified locale,
    keeping only the highest level in each branch

    Args:
        resources: List of resources to get coverage from
        locale: Language code ('pt', 'en', etc). Defaults to 'pt'

    For example:
    - If areas = [br_mg_3100104, br_mg_3100104] -> returns [Belo Horizonte]
    - If areas = [br_mg_3100104, br_sp_3500105] -> returns [Belo Horizonte, São Paulo]
    - If areas = [br_mg, us_ny, us] -> returns [Minas Gerais, United States] (en)
                                      returns [Minas Gerais, Estados Unidos] (pt)
    - If areas = [br_mg, world, us] -> returns [World] (en)
                                      returns [Mundo] (pt)
    - If resources have no areas -> returns empty list
    """
    # Translation mapping for special cases
    translations = {
        "world": {
            "pt": "Mundo",
            "en": "World",
            "es": "Mundo",
        }
    }

    # Collect all unique areas (both slug and name) across resources
    all_areas = {}
    for resource in resources:
        for coverage in resource.coverages.all():
            if coverage.area:
                # Get localized name using getattr, fallback to default name if not found
                localized_name = (
                    getattr(coverage.area, f"name_{locale}", None) or coverage.area.name
                )
                all_areas[coverage.area.slug] = localized_name

    if not all_areas:
        return []

    # If 'world' is present, it encompasses everything
    if "world" in all_areas:
        return [translations["world"].get(locale, translations["world"]["pt"])]

    # Filter out areas that have a parent in the set
    filtered_areas = set()
    for area_slug in all_areas:
        parts = area_slug.split("_")
        is_parent_present = False

        # Check if any parent path exists in all_areas
        for i in range(1, len(parts)):
            parent = "_".join(parts[:i])
            if parent in all_areas:
                is_parent_present = True
                break

        if not is_parent_present:
            filtered_areas.add(all_areas[area_slug])

    return sorted(list(filtered_areas))<|MERGE_RESOLUTION|>--- conflicted
+++ resolved
@@ -15,12 +15,8 @@
 from backend.custom.storage import OverwriteStorage, upload_to, validate_image
 from backend.custom.utils import check_kebab_case, check_snake_case
 
-<<<<<<< HEAD
-logger = logging.getLogger('django.request')
-=======
 logger = logging.getLogger("django.request")
 
->>>>>>> 01769843
 
 class Area(BaseModel):
     """Area model"""
@@ -674,7 +670,8 @@
 
     @property
     def contains_closed_data(self):
-        """Returns true if there are tables or columns with closed coverages, or if the uncompressed file size is above 1 GB"""
+        """Returns true if there are tables or columns with closed coverages, or if the uncompressed
+        file size is above 1 GB"""
         for table in (
             self.tables.exclude(status__slug="under_review")
             .exclude(slug__in=["dicionario", "dictionary"])
@@ -777,7 +774,8 @@
     @property
     def table_last_updated_at(self):
         updates = [
-            u.last_updated_at for u in self.tables.exclude(status__slug="under_review").exclude(slug__in=["dicionario", "dictionary"]).all()
+            u.last_updated_at for u in self.tables.exclude(status__slug="under_review").exclude(
+                slug__in=["dicionario", "dictionary"]).all()
             if u.last_updated_at
         ]  # fmt: skip
         return max(updates) if updates else None
@@ -785,7 +783,8 @@
     @property
     def raw_data_source_last_polled_at(self):
         polls = [
-            u.last_polled_at for u in self.raw_data_sources.exclude(status__slug="under_review").all()
+            u.last_polled_at for u in self.raw_data_sources.exclude(
+                status__slug="under_review").all()
             if u.last_polled_at
         ]  # fmt: skip
         return max(polls) if polls else None
@@ -793,7 +792,8 @@
     @property
     def raw_data_source_last_updated_at(self):
         updates = [
-            u.last_updated_at for u in self.raw_data_sources.exclude(status__slug="under_review").all()
+            u.last_updated_at for u in self.raw_data_sources.exclude(
+                status__slug="under_review").all()
             if u.last_updated_at
         ]  # fmt: skip
         return max(updates) if updates else None
@@ -949,7 +949,7 @@
     )
     is_deprecated = models.BooleanField(
         default=False,
-        help_text="We stopped maintaining this table for some reason. Examples: raw data deprecated, new version elsewhere, etc.",
+        help_text="We stopped maintaining this table for some reason. Examples: raw data deprecated, new version elsewhere, etc.",  # noqa: E501
     )
     license = models.ForeignKey(
         "License",
@@ -2228,7 +2228,8 @@
 
 
 def get_spatial_coverage(resources: list) -> list:
-    """Get spatial coverage of resources by returning unique area slugs, keeping only the highest level in each branch
+    """Get spatial coverage of resources by returning unique area slugs, keeping only the highest
+        level in each branch
 
     For example:
     - If areas = [br_mg_3100104, br_mg_3100104] -> returns [br_mg_3100104]
