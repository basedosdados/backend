--- conflicted
+++ resolved
@@ -156,26 +156,16 @@
 
         # while len(models_to_populate) > 0:
         for vezes in range(len(models_to_populate)):
-<<<<<<< HEAD
-        # for vezes in range(1000):
-=======
             for model in models_to_populate:
                 has_all_dependencies = True
->>>>>>> 6de1a6c6
 
             for model in models_to_populate:
-                
                 for field in model._meta.get_fields():
-<<<<<<< HEAD
-
                     has_all_dependencies = True
-                    
-                    print(f"Campo: {field}\nModelos a testar: {len(models_to_populate)}\n{'#' *30}")
-=======
+
                     print(
-                        f"Campo: {field}\nModelos a testar: {len(models_to_populate)}\n{'#' * 30}"
+                        f"Campo: {field}\nModelos a testar: {len(models_to_populate)}\n{'#' *30}"
                     )
->>>>>>> 6de1a6c6
 
                     if isinstance(field, models.ForeignKey) or isinstance(
                         field, models.ManyToManyField
@@ -187,24 +177,15 @@
                             and field.null is False
                         ):
                             has_all_dependencies = False
-                            
 
                 if has_all_dependencies:
                     sorted_models.append(model)
                     models_to_populate.remove(model)
-<<<<<<< HEAD
-        
+
         sorted_models = sorted_models + models_to_populate
         print(f"SORTED MODELS: {sorted_models}\n\n")
         print(f"MODELS TO POPULATE: {models_to_populate}\n\n")
-        # breakpoint()        
-=======
-
-        sorted_models = sorted_models + models_to_populate
-        print(f"SORTED MODELS: {sorted_models}\n\n")
-        print(f"MODELS TO POPULATE: {models_to_populate}\n\n")
-
->>>>>>> 6de1a6c6
+
         return sorted_models
 
     def clean_database(self, _models):
@@ -227,7 +208,6 @@
                 model.objects.all().delete()
 
     def create_instance(self, model, item):
-        
         payload = {}
         retry = None
         table_name = model._meta.db_table
@@ -242,13 +222,9 @@
                     if current_value is None:
                         continue
 
-<<<<<<< HEAD
-                    reference = self.references.get(field.related_model._meta.db_table, current_value)
-=======
                     reference = self.references.get(
                         field.related_model._meta.db_table, current_value
                     )
->>>>>>> 6de1a6c6
 
                     if reference:
                         payload[field_name] = reference
@@ -282,25 +258,15 @@
                         m2m_payload[field_name] = instances
                 else:
                     current_value = item.get(field.name)
-<<<<<<< HEAD
 
                     if current_value is None:
                         continue
-=======
-
-                    if current_value is None:
-                        continue
-
-                    payload[field.name] = current_value
-            except:
-                pass
->>>>>>> 6de1a6c6
 
                     payload[field.name] = current_value
             except:
                 breakpoint()
                 pass
-        
+
         instance = model(**payload)
         instance.save()
 
