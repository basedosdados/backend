--- conflicted
+++ resolved
@@ -101,11 +101,7 @@
         return response_json["data"]["rows"]
 
     def get_table_data(self, token: str, database_id: int, table: Table):
-<<<<<<< HEAD
         print(f'ENTROU no get_table_data -- {table}')
-=======
-        print('ENTROU no get_table_data')
->>>>>>> b2ab6cd5
         headers = self.get_headers(token)
         fields = [f'"{field}"' for field in table.fields]
         formated_field = ", ".join(fields)
@@ -120,17 +116,9 @@
 
             raw_rows += data
             page += 1
-<<<<<<< HEAD
         self.stdout.write(self.style.SUCCESS(f"Fetched {len(raw_rows)} rows from {str(table)}"))
 
         rows = []         
-=======
-        print('Saiu do while True, linha 124')
-        self.stdout.write(self.style.SUCCESS(f"Fetched {len(raw_rows)} rows from {str(table)}"))
-
-        rows = []         
-        print(f'Entrou no rows {rows}')
->>>>>>> b2ab6cd5
         for row in raw_rows:
             instance = {}
             for i, field in enumerate(table.fields):
@@ -138,11 +126,6 @@
 
             rows.append(instance)
         
-<<<<<<< HEAD
-=======
-        print(f'ROWS APPENDED: {rows} linha 129')
-
->>>>>>> b2ab6cd5
         if len(rows) > 0:
             print('ENTROU NO IF LINHA 133')
             self.save_data(table.name, json.dumps(rows, ensure_ascii=False, indent=4))
@@ -185,10 +168,6 @@
         for table in tqdm(tables, desc="Fetching tables"):
             self.stdout.write(f"Fetching data from {str(table)}")
             self.get_table_data(token, database["id"], table)
-<<<<<<< HEAD
         print('SAIU DO FOR LINHA 172')
-=======
-            print('PASSOU do get_table_data')
->>>>>>> b2ab6cd5
 
         self.stdout.write(self.style.SUCCESS("Data fetched successfully."))