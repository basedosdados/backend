--- conflicted
+++ resolved
@@ -10,19 +10,7 @@
 from django.utils.translation import gettext_lazy
 from faker import Faker
 
-<<<<<<< HEAD
 from backend.apps.account.models import Account, BDGroup, BDRole, Team, Role, Career, Subscription, DataAPIKey
-=======
-from backend.apps.account.models import (
-    Account,
-    BDGroup,
-    BDRole,
-    Career,
-    Role,
-    Subscription,
-    Team,
-)
->>>>>>> b2ab6cd5
 from backend.apps.account.tasks import sync_subscription_task
 from backend.apps.data_api.admin import KeyInline
 
@@ -328,11 +316,7 @@
     )
     search_fields = ("email", "full_name")
     ordering = ["-created_at"]
-<<<<<<< HEAD
     inlines = (CareerInline, SubscriptionInline, DataAPIKeyInline)
-=======
-    inlines = (CareerInline, SubscriptionInline, KeyInline)
->>>>>>> b2ab6cd5
     filter_horizontal = ()
 
     def is_subscriber(self, instance):
@@ -470,9 +454,6 @@
 admin.site.register(Role, RoleAdmin)
 admin.site.register(Subscription, SubscriptionAdmin)
 admin.site.register(Team, TeamAdmin)
-<<<<<<< HEAD
 admin.site.register(DataAPIKey, DataAPIKeyAdmin)
-=======
->>>>>>> b2ab6cd5
 admin.site.register(BDGroup)
 admin.site.register(BDRole)