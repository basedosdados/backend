---
name: Deploy (Development)
on:
  workflow_run:
    workflows: [Release Image (Development)]
    branches: [dev]
    types: [completed]
jobs:
  deploy-dev:
    runs-on: ubuntu-latest
    if: ${{ github.event_name == 'workflow_dispatch' || github.event.workflow_run.conclusion == 'success' }}
    environment:
      name: development
      url: https://api.development.basedosdados.org
    steps:
      - name: Checkout
        uses: actions/checkout@v4
        with:
          ref: dev
      - name: Import secrets from Vault
        id: import_secrets
        uses: hashicorp/vault-action@v2.8.0
        with:
          url: https://vault.basedosdados.org
          token: ${{ secrets.VAULT_TOKEN }}
          secrets: |
            secret/data/gcp_credentials/basedosdados-dev GCP_PROJECT_ID   | GCP_PROJECT_ID ;
            secret/data/gcp_credentials/basedosdados-dev GH_ACTIONS_SA    | GCP_SA ;
            secret/data/gcp_credentials/basedosdados-dev GKE_CLUSTER_NAME | GKE_CLUSTER_NAME ;
            secret/data/gcp_credentials/basedosdados-dev GKE_CLUSTER_ZONE | GKE_CLUSTER_ZONE ;
      - name: Setup Google Cloud CLI
        uses: google-github-actions/setup-gcloud@v0.2.1
        with:
          service_account_key: ${{ steps.import_secrets.outputs.GCP_SA }}
          project_id: ${{ steps.import_secrets.outputs.GCP_PROJECT_ID }}
          export_default_credentials: true
      - name: Get GKE credentials
        uses: google-github-actions/get-gke-credentials@v0.2.1
        with:
          cluster_name: ${{ steps.import_secrets.outputs.GKE_CLUSTER_NAME }}
          location: ${{ steps.import_secrets.outputs.GKE_CLUSTER_ZONE }}
          credentials: ${{ steps.import_secrets.outputs.GCP_SA }}
      - name: Write values.yaml file
        run: |
          cat << EOF > values.yaml
          environment: "development"
          api:
            name: "api-development"
            image:
              name: "ghcr.io/${{ github.repository_owner }}/${{ github.event.repository.name }}"
              tag: "development"
              pullPolicy: "Always"
            replicas: 1
            resources:
              limits:
                cpu: 500m
<<<<<<< HEAD
                memory: 1.5Gi
=======
                memory: 4096Mi
>>>>>>> b3766747
              requests:
                cpu: 250m
                memory: 1536Mi
            envFrom:
              - secretRef:
                  name: api-development-secrets
            settingsModule: "backend.settings.remote"
          database:
            host: "cloud-sql-proxy"
            port: 5432
            name: "api_development"
            user: "api_development"
            passwordSecret: "api-development-database-password"
          ingress:
            enabled: true
            host: "development.backend.basedosdados.org"
            annotations:
              kubernetes.io/ingress.class: nginx
              nginx.ingress.kubernetes.io/rewrite-target: /
              cert-manager.io/issuer: "letsencrypt-production"
              nginx.ingress.kubernetes.io/ssl-redirect: "true"
            tls:
              - hosts:
                  - development.backend.basedosdados.org
                secretName: api-development-basedosdados-org-tls
          EOF
      - name: Deploy using Helm
        run: |-
          helm upgrade \
            --wait \
            --timeout 10m \
            --install \
            --namespace website \
            --values values.yaml \
            api-dev charts/basedosdados-api/.<|MERGE_RESOLUTION|>--- conflicted
+++ resolved
@@ -54,11 +54,7 @@
             resources:
               limits:
                 cpu: 500m
-<<<<<<< HEAD
                 memory: 1.5Gi
-=======
-                memory: 4096Mi
->>>>>>> b3766747
               requests:
                 cpu: 250m
                 memory: 1536Mi
